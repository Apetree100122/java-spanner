/*
 * Copyright 2019 Google LLC
 *
 * Licensed under the Apache License, Version 2.0 (the "License");
 * you may not use this file except in compliance with the License.
 * You may obtain a copy of the License at
 *
 *       http://www.apache.org/licenses/LICENSE-2.0
 *
 * Unless required by applicable law or agreed to in writing, software
 * distributed under the License is distributed on an "AS IS" BASIS,
 * WITHOUT WARRANTIES OR CONDITIONS OF ANY KIND, either express or implied.
 * See the License for the specific language governing permissions and
 * limitations under the License.
 */

package com.google.cloud.spanner;

import static com.google.cloud.spanner.SpannerExceptionFactory.newSpannerException;
import static com.google.cloud.spanner.SpannerExceptionFactory.newSpannerExceptionForCancellation;
import static com.google.common.base.Preconditions.checkArgument;
import static com.google.common.base.Preconditions.checkNotNull;
import static com.google.common.base.Preconditions.checkState;

import com.google.api.client.util.BackOff;
import com.google.api.client.util.ExponentialBackOff;
import com.google.api.gax.retrying.RetrySettings;
import com.google.cloud.ByteArray;
import com.google.cloud.Date;
import com.google.cloud.Timestamp;
import com.google.cloud.spanner.Type.StructField;
import com.google.cloud.spanner.spi.v1.SpannerRpc;
import com.google.cloud.spanner.v1.stub.SpannerStubSettings;
import com.google.common.annotations.VisibleForTesting;
import com.google.common.base.Preconditions;
import com.google.common.collect.AbstractIterator;
import com.google.common.collect.ImmutableMap;
import com.google.common.collect.Lists;
import com.google.common.util.concurrent.Uninterruptibles;
import com.google.protobuf.AbstractMessage;
import com.google.protobuf.ByteString;
import com.google.protobuf.InvalidProtocolBufferException;
import com.google.protobuf.ListValue;
<<<<<<< HEAD
import com.google.protobuf.ProtocolMessageEnum;
=======
import com.google.protobuf.NullValue;
>>>>>>> 977b5851
import com.google.protobuf.Value.KindCase;
import com.google.spanner.v1.PartialResultSet;
import com.google.spanner.v1.ResultSetMetadata;
import com.google.spanner.v1.ResultSetStats;
import com.google.spanner.v1.Transaction;
import com.google.spanner.v1.TypeCode;
import io.grpc.Context;
import io.opencensus.common.Scope;
import io.opencensus.trace.AttributeValue;
import io.opencensus.trace.Span;
import io.opencensus.trace.Tracer;
import io.opencensus.trace.Tracing;
import java.io.IOException;
import java.io.Serializable;
import java.math.BigDecimal;
import java.util.AbstractList;
import java.util.ArrayList;
import java.util.Base64;
import java.util.BitSet;
import java.util.Collections;
import java.util.Iterator;
import java.util.LinkedList;
import java.util.List;
import java.util.Objects;
import java.util.concurrent.BlockingQueue;
import java.util.concurrent.CountDownLatch;
import java.util.concurrent.Executor;
import java.util.concurrent.LinkedBlockingQueue;
import java.util.concurrent.TimeUnit;
import java.util.function.Function;
import java.util.logging.Level;
import java.util.logging.Logger;
import java.util.stream.Collectors;
import javax.annotation.Nonnull;
import javax.annotation.Nullable;

/** Implementation of {@link ResultSet}. */
abstract class AbstractResultSet<R> extends AbstractStructReader implements ResultSet {
  private static final Tracer tracer = Tracing.getTracer();
  private static final com.google.protobuf.Value NULL_VALUE =
      com.google.protobuf.Value.newBuilder().setNullValue(NullValue.NULL_VALUE).build();

  interface Listener {
    /**
     * Called when transaction metadata is seen. This method may be invoked at most once. If the
     * method is invoked, it will precede {@link #onError(SpannerException)} or {@link #onDone()}.
     */
    void onTransactionMetadata(Transaction transaction, boolean shouldIncludeId)
        throws SpannerException;

    /** Called when the read finishes with an error. Returns the error that should be thrown. */
    SpannerException onError(SpannerException e, boolean withBeginTransaction);

    /** Called when the read finishes normally. */
    void onDone(boolean withBeginTransaction);
  }

  @VisibleForTesting
  static class GrpcResultSet extends AbstractResultSet<List<Object>> {
    private final GrpcValueIterator iterator;
    private final Listener listener;
    private ResultSetMetadata metadata;
    private GrpcStruct currRow;
    private SpannerException error;
    private ResultSetStats statistics;
    private boolean closed;

    GrpcResultSet(CloseableIterator<PartialResultSet> iterator, Listener listener) {
      this.iterator = new GrpcValueIterator(iterator);
      this.listener = listener;
    }

    @Override
    protected GrpcStruct currRow() {
      checkState(!closed, "ResultSet is closed");
      checkState(currRow != null, "next() call required");
      return currRow;
    }

    @Override
    public boolean next() throws SpannerException {
      if (error != null) {
        throw newSpannerException(error);
      }
      try {
        if (currRow == null) {
          metadata = iterator.getMetadata();
          if (metadata.hasTransaction()) {
            listener.onTransactionMetadata(
                metadata.getTransaction(), iterator.isWithBeginTransaction());
          } else if (iterator.isWithBeginTransaction()) {
            // The query should have returned a transaction.
            throw SpannerExceptionFactory.newSpannerException(
                ErrorCode.FAILED_PRECONDITION, AbstractReadContext.NO_TRANSACTION_RETURNED_MSG);
          }
          currRow = new GrpcStruct(iterator.type(), new ArrayList<>());
        }
        boolean hasNext = currRow.consumeRow(iterator);
        if (!hasNext) {
          statistics = iterator.getStats();
        }
        return hasNext;
      } catch (Throwable t) {
        throw yieldError(
            SpannerExceptionFactory.asSpannerException(t),
            iterator.isWithBeginTransaction() && currRow == null);
      }
    }

    @Override
    @Nullable
    public ResultSetStats getStats() {
      return statistics;
    }

    @Override
    public ResultSetMetadata getMetadata() {
      checkState(metadata != null, "next() call required");
      return metadata;
    }

    @Override
    public void close() {
      listener.onDone(iterator.isWithBeginTransaction());
      iterator.close("ResultSet closed");
      closed = true;
    }

    @Override
    public Type getType() {
      checkState(currRow != null, "next() call required");
      return currRow.getType();
    }

    private SpannerException yieldError(SpannerException e, boolean beginTransaction) {
      SpannerException toThrow = listener.onError(e, beginTransaction);
      close();
      throw toThrow;
    }
  }
  /**
   * Adapts a stream of {@code PartialResultSet} messages into a stream of {@code Value} messages.
   */
  private static class GrpcValueIterator extends AbstractIterator<com.google.protobuf.Value> {
    private enum StreamValue {
      METADATA,
      RESULT,
    }

    private final CloseableIterator<PartialResultSet> stream;
    private ResultSetMetadata metadata;
    private Type type;
    private PartialResultSet current;
    private int pos;
    private ResultSetStats statistics;

    GrpcValueIterator(CloseableIterator<PartialResultSet> stream) {
      this.stream = stream;
    }

    @SuppressWarnings("unchecked")
    @Override
    protected com.google.protobuf.Value computeNext() {
      if (!ensureReady(StreamValue.RESULT)) {
        endOfData();
        return null;
      }
      com.google.protobuf.Value value = current.getValues(pos++);
      KindCase kind = value.getKindCase();

      if (!isMergeable(kind)) {
        if (pos == current.getValuesCount() && current.getChunkedValue()) {
          throw newSpannerException(ErrorCode.INTERNAL, "Unexpected chunked PartialResultSet.");
        } else {
          return value;
        }
      }
      if (!current.getChunkedValue() || pos != current.getValuesCount()) {
        return value;
      }

      Object merged =
          kind == KindCase.STRING_VALUE
              ? value.getStringValue()
              : new ArrayList<>(value.getListValue().getValuesList());
      while (current.getChunkedValue() && pos == current.getValuesCount()) {
        if (!ensureReady(StreamValue.RESULT)) {
          throw newSpannerException(
              ErrorCode.INTERNAL, "Stream closed in the middle of chunked value");
        }
        com.google.protobuf.Value newValue = current.getValues(pos++);
        if (newValue.getKindCase() != kind) {
          throw newSpannerException(
              ErrorCode.INTERNAL,
              "Unexpected type in middle of chunked value. Expected: "
                  + kind
                  + " but got: "
                  + newValue.getKindCase());
        }
        if (kind == KindCase.STRING_VALUE) {
          merged = merged + newValue.getStringValue();
        } else {
          concatLists(
              (List<com.google.protobuf.Value>) merged, newValue.getListValue().getValuesList());
        }
      }
      if (kind == KindCase.STRING_VALUE) {
        return com.google.protobuf.Value.newBuilder().setStringValue((String) merged).build();
      } else {
        return com.google.protobuf.Value.newBuilder()
            .setListValue(
                ListValue.newBuilder().addAllValues((List<com.google.protobuf.Value>) merged))
            .build();
      }
    }

    ResultSetMetadata getMetadata() throws SpannerException {
      if (metadata == null) {
        if (!ensureReady(StreamValue.METADATA)) {
          throw newSpannerException(ErrorCode.INTERNAL, "Stream closed without sending metadata");
        }
      }
      return metadata;
    }

    /**
     * Get the query statistics. Query statistics are delivered with the last PartialResultSet in
     * the stream. Any attempt to call this method before the caller has finished consuming the
     * results will return null.
     */
    @Nullable
    ResultSetStats getStats() {
      return statistics;
    }

    Type type() {
      checkState(type != null, "metadata has not been received");
      return type;
    }

    private boolean ensureReady(StreamValue requiredValue) throws SpannerException {
      while (current == null || pos >= current.getValuesCount()) {
        if (!stream.hasNext()) {
          return false;
        }
        current = stream.next();
        pos = 0;
        if (type == null) {
          // This is the first message on the stream.
          if (!current.hasMetadata() || !current.getMetadata().hasRowType()) {
            throw newSpannerException(ErrorCode.INTERNAL, "Missing type metadata in first message");
          }
          metadata = current.getMetadata();
          com.google.spanner.v1.Type typeProto =
              com.google.spanner.v1.Type.newBuilder()
                  .setCode(TypeCode.STRUCT)
                  .setStructType(metadata.getRowType())
                  .build();
          try {
            type = Type.fromProto(typeProto);
          } catch (IllegalArgumentException e) {
            throw newSpannerException(
                ErrorCode.INTERNAL, "Invalid type metadata: " + e.getMessage(), e);
          }
        }
        if (current.hasStats()) {
          statistics = current.getStats();
        }
        if (requiredValue == StreamValue.METADATA) {
          return true;
        }
      }
      return true;
    }

    void close(@Nullable String message) {
      stream.close(message);
    }

    boolean isWithBeginTransaction() {
      return stream.isWithBeginTransaction();
    }

    /** @param a is a mutable list and b will be concatenated into a. */
    private void concatLists(List<com.google.protobuf.Value> a, List<com.google.protobuf.Value> b) {
      if (a.size() == 0 || b.size() == 0) {
        a.addAll(b);
        return;
      } else {
        com.google.protobuf.Value last = a.get(a.size() - 1);
        com.google.protobuf.Value first = b.get(0);
        KindCase lastKind = last.getKindCase();
        KindCase firstKind = first.getKindCase();
        if (isMergeable(lastKind) && lastKind == firstKind) {
          com.google.protobuf.Value merged;
          if (lastKind == KindCase.STRING_VALUE) {
            String lastStr = last.getStringValue();
            String firstStr = first.getStringValue();
            merged =
                com.google.protobuf.Value.newBuilder().setStringValue(lastStr + firstStr).build();
          } else { // List
            List<com.google.protobuf.Value> mergedList = new ArrayList<>();
            mergedList.addAll(last.getListValue().getValuesList());
            concatLists(mergedList, first.getListValue().getValuesList());
            merged =
                com.google.protobuf.Value.newBuilder()
                    .setListValue(ListValue.newBuilder().addAllValues(mergedList))
                    .build();
          }
          a.set(a.size() - 1, merged);
          a.addAll(b.subList(1, b.size()));
        } else {
          a.addAll(b);
        }
      }
    }

    private boolean isMergeable(KindCase kind) {
      return kind == KindCase.STRING_VALUE || kind == KindCase.LIST_VALUE;
    }
  }

  static final class LazyByteArray implements Serializable {
    private static final Base64.Encoder ENCODER = Base64.getEncoder();
    private static final Base64.Decoder DECODER = Base64.getDecoder();
    private final String base64String;
    private transient AbstractLazyInitializer<ByteArray> byteArray;

    LazyByteArray(@Nonnull String base64String) {
      this.base64String = Preconditions.checkNotNull(base64String);
      this.byteArray = defaultInitializer();
    }

    LazyByteArray(@Nonnull ByteArray byteArray) {
      this.base64String =
          ENCODER.encodeToString(Preconditions.checkNotNull(byteArray).toByteArray());
      this.byteArray =
          new AbstractLazyInitializer<ByteArray>() {
            @Override
            protected ByteArray initialize() {
              return byteArray;
            }
          };
    }

    private AbstractLazyInitializer<ByteArray> defaultInitializer() {
      return new AbstractLazyInitializer<ByteArray>() {
        @Override
        protected ByteArray initialize() {
          return ByteArray.copyFrom(DECODER.decode(base64String));
        }
      };
    }

    private void readObject(java.io.ObjectInputStream in)
        throws IOException, ClassNotFoundException {
      in.defaultReadObject();
      byteArray = defaultInitializer();
    }

    ByteArray getByteArray() {
      try {
        return byteArray.get();
      } catch (Throwable t) {
        throw SpannerExceptionFactory.asSpannerException(t);
      }
    }

    String getBase64String() {
      return base64String;
    }

    @Override
    public String toString() {
      return getBase64String();
    }

    @Override
    public int hashCode() {
      return base64String.hashCode();
    }

    @Override
    public boolean equals(Object o) {
      if (o instanceof LazyByteArray) {
        return lazyByteArraysEqual((LazyByteArray) o);
      }
      return false;
    }

    private boolean lazyByteArraysEqual(LazyByteArray other) {
      return Objects.equals(getBase64String(), other.getBase64String());
    }
  }

  static class GrpcStruct extends Struct implements Serializable {
    private final Type type;
    private final List<Object> rowData;

    /**
     * Builds an immutable version of this struct using {@link Struct#newBuilder()} which is used as
     * a serialization proxy.
     */
    private Object writeReplace() {
      Builder builder = Struct.newBuilder();
      List<Type.StructField> structFields = getType().getStructFields();
      for (int i = 0; i < structFields.size(); i++) {
        Type.StructField field = structFields.get(i);
        String fieldName = field.getName();
        Object value = rowData.get(i);
        Type fieldType = field.getType();
        switch (fieldType.getCode()) {
          case BOOL:
            builder.set(fieldName).to((Boolean) value);
            break;
          case INT64:
            builder.set(fieldName).to((Long) value);
            break;
          case FLOAT64:
            builder.set(fieldName).to((Double) value);
            break;
          case NUMERIC:
            builder.set(fieldName).to((BigDecimal) value);
            break;
          case PG_NUMERIC:
            builder.set(fieldName).to((String) value);
            break;
          case STRING:
            builder.set(fieldName).to((String) value);
            break;
          case JSON:
            builder.set(fieldName).to(Value.json((String) value));
            break;
          case PROTO:
            builder
                .set(fieldName)
                .to(Value.protoMessage((ByteArray) value, fieldType.getProtoTypeFqn()));
            break;
          case ENUM:
            builder.set(fieldName).to(Value.protoEnum((Long) value, fieldType.getProtoTypeFqn()));
            break;
          case PG_JSONB:
            builder.set(fieldName).to(Value.pgJsonb((String) value));
            break;
          case BYTES:
            builder
                .set(fieldName)
                .to(
                    Value.bytesFromBase64(
                        value == null ? null : ((LazyByteArray) value).getBase64String()));
            break;
          case TIMESTAMP:
            builder.set(fieldName).to((Timestamp) value);
            break;
          case DATE:
            builder.set(fieldName).to((Date) value);
            break;
          case ARRAY:
            final Type elementType = fieldType.getArrayElementType();
            switch (elementType.getCode()) {
              case BOOL:
                builder.set(fieldName).toBoolArray((Iterable<Boolean>) value);
                break;
              case INT64:
              case ENUM:
                builder.set(fieldName).toInt64Array((Iterable<Long>) value);
                break;
              case FLOAT64:
                builder.set(fieldName).toFloat64Array((Iterable<Double>) value);
                break;
              case NUMERIC:
                builder.set(fieldName).toNumericArray((Iterable<BigDecimal>) value);
                break;
              case PG_NUMERIC:
                builder.set(fieldName).toPgNumericArray((Iterable<String>) value);
                break;
              case STRING:
                builder.set(fieldName).toStringArray((Iterable<String>) value);
                break;
              case JSON:
                builder.set(fieldName).toJsonArray((Iterable<String>) value);
                break;
              case PG_JSONB:
                builder.set(fieldName).toPgJsonbArray((Iterable<String>) value);
                break;
              case BYTES:
<<<<<<< HEAD
              case PROTO:
                builder.set(fieldName).toBytesArray((Iterable<ByteArray>) value);
=======
                builder
                    .set(fieldName)
                    .toBytesArrayFromBase64(
                        value == null
                            ? null
                            : ((List<LazyByteArray>) value)
                                .stream()
                                    .map(
                                        element ->
                                            element == null ? null : element.getBase64String())
                                    .collect(Collectors.toList()));
>>>>>>> 977b5851
                break;
              case TIMESTAMP:
                builder.set(fieldName).toTimestampArray((Iterable<Timestamp>) value);
                break;
              case DATE:
                builder.set(fieldName).toDateArray((Iterable<Date>) value);
                break;
              case STRUCT:
                builder.set(fieldName).toStructArray(elementType, (Iterable<Struct>) value);
                break;
              default:
                throw new AssertionError("Unhandled array type code: " + elementType);
            }
            break;
          case STRUCT:
            if (value == null) {
              builder.set(fieldName).to(fieldType, null);
            } else {
              builder.set(fieldName).to((Struct) value);
            }
            break;
          default:
            throw new AssertionError("Unhandled type code: " + fieldType.getCode());
        }
      }
      return builder.build();
    }

    GrpcStruct(Type type, List<Object> rowData) {
      this.type = type;
      this.rowData = rowData;
    }

    @Override
    public String toString() {
      return this.rowData.toString();
    }

    boolean consumeRow(Iterator<com.google.protobuf.Value> iterator) {
      rowData.clear();
      if (!iterator.hasNext()) {
        return false;
      }
      for (Type.StructField fieldType : getType().getStructFields()) {
        if (!iterator.hasNext()) {
          throw newSpannerException(
              ErrorCode.INTERNAL,
              "Invalid value stream: end of stream reached before row is complete");
        }
        com.google.protobuf.Value value = iterator.next();
        rowData.add(decodeValue(fieldType.getType(), value));
      }
      return true;
    }

    private static Object decodeValue(Type fieldType, com.google.protobuf.Value proto) {
      if (proto.getKindCase() == KindCase.NULL_VALUE) {
        return null;
      }
      switch (fieldType.getCode()) {
        case BOOL:
          checkType(fieldType, proto, KindCase.BOOL_VALUE);
          return proto.getBoolValue();
        case INT64:
        case ENUM:
          checkType(fieldType, proto, KindCase.STRING_VALUE);
          return Long.parseLong(proto.getStringValue());
        case FLOAT64:
          return valueProtoToFloat64(proto);
        case NUMERIC:
          checkType(fieldType, proto, KindCase.STRING_VALUE);
          return new BigDecimal(proto.getStringValue());
        case PG_NUMERIC:
        case STRING:
        case JSON:
        case PG_JSONB:
          checkType(fieldType, proto, KindCase.STRING_VALUE);
          return proto.getStringValue();
        case BYTES:
        case PROTO:
          checkType(fieldType, proto, KindCase.STRING_VALUE);
          return new LazyByteArray(proto.getStringValue());
        case TIMESTAMP:
          checkType(fieldType, proto, KindCase.STRING_VALUE);
          return Timestamp.parseTimestamp(proto.getStringValue());
        case DATE:
          checkType(fieldType, proto, KindCase.STRING_VALUE);
          return Date.parseDate(proto.getStringValue());
        case ARRAY:
          checkType(fieldType, proto, KindCase.LIST_VALUE);
          ListValue listValue = proto.getListValue();
          return decodeArrayValue(fieldType.getArrayElementType(), listValue);
        case STRUCT:
          checkType(fieldType, proto, KindCase.LIST_VALUE);
          ListValue structValue = proto.getListValue();
          return decodeStructValue(fieldType, structValue);
        case UNRECOGNIZED:
          return proto;
        default:
          throw new AssertionError("Unhandled type code: " + fieldType.getCode());
      }
    }

    private static Struct decodeStructValue(Type structType, ListValue structValue) {
      List<Type.StructField> fieldTypes = structType.getStructFields();
      checkArgument(
          structValue.getValuesCount() == fieldTypes.size(),
          "Size mismatch between type descriptor and actual values.");
      List<Object> fields = new ArrayList<>(fieldTypes.size());
      List<com.google.protobuf.Value> fieldValues = structValue.getValuesList();
      for (int i = 0; i < fieldTypes.size(); ++i) {
        fields.add(decodeValue(fieldTypes.get(i).getType(), fieldValues.get(i)));
      }
      return new GrpcStruct(structType, fields);
    }

    static Object decodeArrayValue(Type elementType, ListValue listValue) {
      switch (elementType.getCode()) {
        case INT64:
        case ENUM:
          // For int64/float64/enum types, use custom containers.  These avoid wrapper object
          // creation for non-null arrays.
          return new Int64Array(listValue);
        case FLOAT64:
          return new Float64Array(listValue);
        case BOOL:
        case NUMERIC:
        case PG_NUMERIC:
        case STRING:
        case JSON:
        case PG_JSONB:
        case BYTES:
        case TIMESTAMP:
        case DATE:
        case STRUCT:
        case PROTO:
          return Lists.transform(
              listValue.getValuesList(), input -> decodeValue(elementType, input));
        default:
          throw new AssertionError("Unhandled type code: " + elementType.getCode());
      }
    }

    private static void checkType(
        Type fieldType, com.google.protobuf.Value proto, KindCase expected) {
      if (proto.getKindCase() != expected) {
        throw newSpannerException(
            ErrorCode.INTERNAL,
            "Invalid value for column type "
                + fieldType
                + " expected "
                + expected
                + " but was "
                + proto.getKindCase());
      }
    }

    Struct immutableCopy() {
      return new GrpcStruct(type, new ArrayList<>(rowData));
    }

    @Override
    public Type getType() {
      return type;
    }

    @Override
    public boolean isNull(int columnIndex) {
      return rowData.get(columnIndex) == null;
    }

    @Override
    protected <T extends AbstractMessage> T getProtoMessageInternal(int columnIndex, T message) {
      Preconditions.checkNotNull(
          message,
          "Proto message may not be null. Use MyProtoClass.getDefaultInstance() as a parameter value.");
      try {
        return (T)
            message
                .toBuilder()
                .mergeFrom(((ByteArray) rowData.get(columnIndex)).toByteArray())
                .build();
      } catch (InvalidProtocolBufferException e) {
        throw SpannerExceptionFactory.asSpannerException(e);
      }
    }

    @Override
    protected <T extends ProtocolMessageEnum> T getProtoEnumInternal(
        int columnIndex, Function<Integer, ProtocolMessageEnum> method) {
      Preconditions.checkNotNull(
          method, "Method may not be null. Use 'MyProtoEnum::forNumber' as a parameter value.");
      return (T) method.apply((int) getLongInternal(columnIndex));
    }

    @Override
    protected boolean getBooleanInternal(int columnIndex) {
      return (Boolean) rowData.get(columnIndex);
    }

    @Override
    protected long getLongInternal(int columnIndex) {
      return (Long) rowData.get(columnIndex);
    }

    @Override
    protected double getDoubleInternal(int columnIndex) {
      return (Double) rowData.get(columnIndex);
    }

    @Override
    protected BigDecimal getBigDecimalInternal(int columnIndex) {
      return (BigDecimal) rowData.get(columnIndex);
    }

    @Override
    protected String getStringInternal(int columnIndex) {
      return (String) rowData.get(columnIndex);
    }

    @Override
    protected String getJsonInternal(int columnIndex) {
      return (String) rowData.get(columnIndex);
    }

    @Override
    protected String getPgJsonbInternal(int columnIndex) {
      return (String) rowData.get(columnIndex);
    }

    @Override
    protected ByteArray getBytesInternal(int columnIndex) {
      return getLazyBytesInternal(columnIndex).getByteArray();
    }

    LazyByteArray getLazyBytesInternal(int columnIndex) {
      return (LazyByteArray) rowData.get(columnIndex);
    }

    @Override
    protected Timestamp getTimestampInternal(int columnIndex) {
      return (Timestamp) rowData.get(columnIndex);
    }

    @Override
    protected Date getDateInternal(int columnIndex) {
      return (Date) rowData.get(columnIndex);
    }

    protected com.google.protobuf.Value getProtoValueInternal(int columnIndex) {
      return (com.google.protobuf.Value) rowData.get(columnIndex);
    }

    @Override
    protected Value getValueInternal(int columnIndex) {
      final List<Type.StructField> structFields = getType().getStructFields();
      final StructField structField = structFields.get(columnIndex);
      final Type columnType = structField.getType();
      final boolean isNull = rowData.get(columnIndex) == null;
      switch (columnType.getCode()) {
        case BOOL:
          return Value.bool(isNull ? null : getBooleanInternal(columnIndex));
        case INT64:
          return Value.int64(isNull ? null : getLongInternal(columnIndex));
        case ENUM:
          return Value.protoEnum(getLongInternal(columnIndex), columnType.getProtoTypeFqn());
        case NUMERIC:
          return Value.numeric(isNull ? null : getBigDecimalInternal(columnIndex));
        case PG_NUMERIC:
          return Value.pgNumeric(isNull ? null : getStringInternal(columnIndex));
        case FLOAT64:
          return Value.float64(isNull ? null : getDoubleInternal(columnIndex));
        case STRING:
          return Value.string(isNull ? null : getStringInternal(columnIndex));
        case JSON:
          return Value.json(isNull ? null : getJsonInternal(columnIndex));
        case PG_JSONB:
          return Value.pgJsonb(isNull ? null : getPgJsonbInternal(columnIndex));
        case BYTES:
<<<<<<< HEAD
          return Value.bytes(isNull ? null : getBytesInternal(columnIndex));
        case PROTO:
          return Value.protoMessage(getBytesInternal(columnIndex), columnType.getProtoTypeFqn());
=======
          return Value.internalBytes(isNull ? null : getLazyBytesInternal(columnIndex));
>>>>>>> 977b5851
        case TIMESTAMP:
          return Value.timestamp(isNull ? null : getTimestampInternal(columnIndex));
        case DATE:
          return Value.date(isNull ? null : getDateInternal(columnIndex));
        case STRUCT:
          return Value.struct(isNull ? null : getStructInternal(columnIndex));
        case UNRECOGNIZED:
          return Value.unrecognized(
              isNull ? NULL_VALUE : getProtoValueInternal(columnIndex), columnType);
        case ARRAY:
          final Type elementType = columnType.getArrayElementType();
          switch (elementType.getCode()) {
            case BOOL:
              return Value.boolArray(isNull ? null : getBooleanListInternal(columnIndex));
            case INT64:
              return Value.int64Array(isNull ? null : getLongListInternal(columnIndex));
            case NUMERIC:
              return Value.numericArray(isNull ? null : getBigDecimalListInternal(columnIndex));
            case PG_NUMERIC:
              return Value.pgNumericArray(isNull ? null : getStringListInternal(columnIndex));
            case FLOAT64:
              return Value.float64Array(isNull ? null : getDoubleListInternal(columnIndex));
            case STRING:
              return Value.stringArray(isNull ? null : getStringListInternal(columnIndex));
            case JSON:
              return Value.jsonArray(isNull ? null : getJsonListInternal(columnIndex));
            case PG_JSONB:
              return Value.pgJsonbArray(isNull ? null : getPgJsonbListInternal(columnIndex));
            case BYTES:
              return Value.bytesArray(isNull ? null : getBytesListInternal(columnIndex));
            case PROTO:
              return Value.protoMessageArray(
                  isNull ? null : getBytesListInternal(columnIndex), elementType.getProtoTypeFqn());
            case ENUM:
              return Value.protoEnumArray(
                  isNull ? null : getLongListInternal(columnIndex), elementType.getProtoTypeFqn());
            case TIMESTAMP:
              return Value.timestampArray(isNull ? null : getTimestampListInternal(columnIndex));
            case DATE:
              return Value.dateArray(isNull ? null : getDateListInternal(columnIndex));
            case STRUCT:
              return Value.structArray(
                  elementType, isNull ? null : getStructListInternal(columnIndex));
            default:
              throw new IllegalArgumentException(
                  "Invalid array value type " + this.type.getArrayElementType());
          }
        default:
          throw new IllegalArgumentException("Invalid value type " + this.type);
      }
    }

    @Override
    protected Struct getStructInternal(int columnIndex) {
      return (Struct) rowData.get(columnIndex);
    }

    @Override
    protected boolean[] getBooleanArrayInternal(int columnIndex) {
      @SuppressWarnings("unchecked") // We know ARRAY<BOOL> produces a List<Boolean>.
      List<Boolean> values = (List<Boolean>) rowData.get(columnIndex);
      boolean[] r = new boolean[values.size()];
      for (int i = 0; i < values.size(); ++i) {
        if (values.get(i) == null) {
          throw throwNotNull(columnIndex);
        }
        r[i] = values.get(i);
      }
      return r;
    }

    @Override
    @SuppressWarnings("unchecked") // We know ARRAY<BOOL> produces a List<Boolean>.
    protected List<Boolean> getBooleanListInternal(int columnIndex) {
      return Collections.unmodifiableList((List<Boolean>) rowData.get(columnIndex));
    }

    @Override
    protected long[] getLongArrayInternal(int columnIndex) {
      return getLongListInternal(columnIndex).toPrimitiveArray(columnIndex);
    }

    @Override
    protected Int64Array getLongListInternal(int columnIndex) {
      return (Int64Array) rowData.get(columnIndex);
    }

    @Override
    protected double[] getDoubleArrayInternal(int columnIndex) {
      return getDoubleListInternal(columnIndex).toPrimitiveArray(columnIndex);
    }

    @Override
    protected Float64Array getDoubleListInternal(int columnIndex) {
      return (Float64Array) rowData.get(columnIndex);
    }

    @Override
    @SuppressWarnings("unchecked") // We know ARRAY<NUMERIC> produces a List<BigDecimal>.
    protected List<BigDecimal> getBigDecimalListInternal(int columnIndex) {
      return (List<BigDecimal>) rowData.get(columnIndex);
    }

    @Override
    @SuppressWarnings("unchecked") // We know ARRAY<STRING> produces a List<String>.
    protected List<String> getStringListInternal(int columnIndex) {
      return Collections.unmodifiableList((List<String>) rowData.get(columnIndex));
    }

    @Override
    @SuppressWarnings("unchecked") // We know ARRAY<JSON> produces a List<String>.
    protected List<String> getJsonListInternal(int columnIndex) {
      return Collections.unmodifiableList((List<String>) rowData.get(columnIndex));
    }

    @Override
    @SuppressWarnings("unchecked") // We know ARRAY<PROTO> produces a List<ByteArray>.
    protected <T extends AbstractMessage> List<T> getProtoMessageListInternal(
        int columnIndex, T message) {
      Preconditions.checkNotNull(
          message,
          "Proto message may not be null. Use MyProtoClass.getDefaultInstance() as a parameter value.");

      List<ByteArray> bytesArray = (List<ByteArray>) rowData.get(columnIndex);

      try {
        List<T> protoMessagesList = new ArrayList<>(bytesArray.size());
        for (ByteArray protoMessageBytes : bytesArray) {
          if (protoMessageBytes == null) {
            protoMessagesList.add(null);
          } else {
            protoMessagesList.add(
                (T) message.toBuilder().mergeFrom(protoMessageBytes.toByteArray()).build());
          }
        }
        return protoMessagesList;
      } catch (InvalidProtocolBufferException e) {
        throw SpannerExceptionFactory.asSpannerException(e);
      }
    }

    @Override
    @SuppressWarnings("unchecked") // We know ARRAY<ENUM> produces a List<Long>.
    protected <T extends ProtocolMessageEnum> List<T> getProtoEnumListInternal(
        int columnIndex, Function<Integer, ProtocolMessageEnum> method) {
      Preconditions.checkNotNull(
          method, "Method may not be null. Use 'MyProtoEnum::forNumber' as a parameter value.");

      List<Long> enumIntArray = (List<Long>) rowData.get(columnIndex);
      List<T> protoEnumList = new ArrayList<>(enumIntArray.size());
      for (Long enumIntValue : enumIntArray) {
        if (enumIntValue == null) {
          protoEnumList.add(null);
        } else {
          protoEnumList.add((T) method.apply(enumIntValue.intValue()));
        }
      }

      return protoEnumList;
    }

    @Override
    @SuppressWarnings("unchecked") // We know ARRAY<JSONB> produces a List<String>.
    protected List<String> getPgJsonbListInternal(int columnIndex) {
      return Collections.unmodifiableList((List<String>) rowData.get(columnIndex));
    }

    @Override
    @SuppressWarnings("unchecked") // We know ARRAY<BYTES> produces a List<LazyByteArray>.
    protected List<ByteArray> getBytesListInternal(int columnIndex) {
      return Lists.transform(
          (List<LazyByteArray>) rowData.get(columnIndex), l -> l == null ? null : l.getByteArray());
    }

    @Override
    @SuppressWarnings("unchecked") // We know ARRAY<TIMESTAMP> produces a List<Timestamp>.
    protected List<Timestamp> getTimestampListInternal(int columnIndex) {
      return Collections.unmodifiableList((List<Timestamp>) rowData.get(columnIndex));
    }

    @Override
    @SuppressWarnings("unchecked") // We know ARRAY<DATE> produces a List<Date>.
    protected List<Date> getDateListInternal(int columnIndex) {
      return Collections.unmodifiableList((List<Date>) rowData.get(columnIndex));
    }

    @Override
    @SuppressWarnings("unchecked") // We know ARRAY<STRUCT<...>> produces a List<STRUCT>.
    protected List<Struct> getStructListInternal(int columnIndex) {
      return Collections.unmodifiableList((List<Struct>) rowData.get(columnIndex));
    }
  }

  @VisibleForTesting
  interface CloseableIterator<T> extends Iterator<T> {

    /**
     * Closes the iterator, freeing any underlying resources.
     *
     * @param message a message to include in the final RPC status
     */
    void close(@Nullable String message);

    boolean isWithBeginTransaction();
  }

  /** Adapts a streaming read/query call into an iterator over partial result sets. */
  @VisibleForTesting
  static class GrpcStreamIterator extends AbstractIterator<PartialResultSet>
      implements CloseableIterator<PartialResultSet> {
    private static final Logger logger = Logger.getLogger(GrpcStreamIterator.class.getName());
    private static final PartialResultSet END_OF_STREAM = PartialResultSet.newBuilder().build();

    private final ConsumerImpl consumer = new ConsumerImpl();
    private final BlockingQueue<PartialResultSet> stream;
    private final Statement statement;

    private SpannerRpc.StreamingCall call;
    private volatile boolean withBeginTransaction;
    private SpannerException error;

    @VisibleForTesting
    GrpcStreamIterator(int prefetchChunks) {
      this(null, prefetchChunks);
    }

    @VisibleForTesting
    GrpcStreamIterator(Statement statement, int prefetchChunks) {
      this.statement = statement;
      // One extra to allow for END_OF_STREAM message.
      this.stream = new LinkedBlockingQueue<>(prefetchChunks + 1);
    }

    protected final SpannerRpc.ResultStreamConsumer consumer() {
      return consumer;
    }

    public void setCall(SpannerRpc.StreamingCall call, boolean withBeginTransaction) {
      this.call = call;
      this.withBeginTransaction = withBeginTransaction;
    }

    @Override
    public void close(@Nullable String message) {
      if (call != null) {
        call.cancel(message);
      }
    }

    @Override
    public boolean isWithBeginTransaction() {
      return withBeginTransaction;
    }

    @Override
    protected final PartialResultSet computeNext() {
      PartialResultSet next;
      try {
        // TODO: Ideally honor io.grpc.Context while blocking here.  In practice,
        //       cancellation/deadline results in an error being delivered to "stream", which
        //       should mean that we do not block significantly longer afterwards, but it would
        //       be more robust to use poll() with a timeout.
        next = stream.take();
      } catch (InterruptedException e) {
        // Treat interrupt as a request to cancel the read.
        throw SpannerExceptionFactory.propagateInterrupt(e);
      }
      if (next != END_OF_STREAM) {
        call.request(1);
        return next;
      }

      // All done - close() no longer needs to cancel the call.
      call = null;

      if (error != null) {
        throw SpannerExceptionFactory.newSpannerException(error);
      }

      endOfData();
      return null;
    }

    private void addToStream(PartialResultSet results) {
      // We assume that nothing from the user will interrupt gRPC event threads.
      Uninterruptibles.putUninterruptibly(stream, results);
    }

    private class ConsumerImpl implements SpannerRpc.ResultStreamConsumer {
      @Override
      public void onPartialResultSet(PartialResultSet results) {
        addToStream(results);
      }

      @Override
      public void onCompleted() {
        addToStream(END_OF_STREAM);
      }

      @Override
      public void onError(SpannerException e) {
        if (statement != null) {
          if (logger.isLoggable(Level.FINEST)) {
            // Include parameter values if logging level is set to FINEST or higher.
            e =
                SpannerExceptionFactory.newSpannerExceptionPreformatted(
                    e.getErrorCode(),
                    String.format("%s - Statement: '%s'", e.getMessage(), statement.toString()),
                    e);
            logger.log(Level.FINEST, "Error executing statement", e);
          } else {
            e =
                SpannerExceptionFactory.newSpannerExceptionPreformatted(
                    e.getErrorCode(),
                    String.format("%s - Statement: '%s'", e.getMessage(), statement.getSql()),
                    e);
          }
        }
        error = e;
        addToStream(END_OF_STREAM);
      }
    }
  }

  /**
   * Wraps an iterator over partial result sets, supporting resuming RPCs on error. This class keeps
   * track of the most recent resume token seen, and will buffer partial result set chunks that do
   * not have a resume token until one is seen or buffer space is exceeded, which reduces the chance
   * of yielding data to the caller that cannot be resumed.
   */
  @VisibleForTesting
  abstract static class ResumableStreamIterator extends AbstractIterator<PartialResultSet>
      implements CloseableIterator<PartialResultSet> {
    private static final RetrySettings STREAMING_RETRY_SETTINGS =
        SpannerStubSettings.newBuilder().executeStreamingSqlSettings().getRetrySettings();
    private static final Logger logger = Logger.getLogger(ResumableStreamIterator.class.getName());
    private final BackOff backOff = newBackOff();
    private final LinkedList<PartialResultSet> buffer = new LinkedList<>();
    private final int maxBufferSize;
    private final Span span;
    private CloseableIterator<PartialResultSet> stream;
    private ByteString resumeToken;
    private boolean finished;
    /**
     * Indicates whether it is currently safe to retry RPCs. This will be {@code false} if we have
     * reached the maximum buffer size without seeing a restart token; in this case, we will drain
     * the buffer and remain in this state until we see a new restart token.
     */
    private boolean safeToRetry = true;

    protected ResumableStreamIterator(int maxBufferSize, String streamName, Span parent) {
      checkArgument(maxBufferSize >= 0);
      this.maxBufferSize = maxBufferSize;
      this.span = tracer.spanBuilderWithExplicitParent(streamName, parent).startSpan();
    }

    private static ExponentialBackOff newBackOff() {
      return new ExponentialBackOff.Builder()
          .setMultiplier(STREAMING_RETRY_SETTINGS.getRetryDelayMultiplier())
          .setInitialIntervalMillis(
              Math.max(10, (int) STREAMING_RETRY_SETTINGS.getInitialRetryDelay().toMillis()))
          .setMaxIntervalMillis(
              Math.max(1000, (int) STREAMING_RETRY_SETTINGS.getMaxRetryDelay().toMillis()))
          .setMaxElapsedTimeMillis(Integer.MAX_VALUE) // Prevent Backoff.STOP from getting returned.
          .build();
    }

    private static void backoffSleep(Context context, BackOff backoff) throws SpannerException {
      backoffSleep(context, nextBackOffMillis(backoff));
    }

    private static long nextBackOffMillis(BackOff backoff) throws SpannerException {
      try {
        return backoff.nextBackOffMillis();
      } catch (IOException e) {
        throw newSpannerException(ErrorCode.INTERNAL, e.getMessage(), e);
      }
    }

    private static void backoffSleep(Context context, long backoffMillis) throws SpannerException {
      tracer
          .getCurrentSpan()
          .addAnnotation(
              "Backing off",
              ImmutableMap.of("Delay", AttributeValue.longAttributeValue(backoffMillis)));
      final CountDownLatch latch = new CountDownLatch(1);
      final Context.CancellationListener listener =
          ignored -> {
            // Wakeup on cancellation / DEADLINE_EXCEEDED.
            latch.countDown();
          };

      context.addListener(listener, DirectExecutor.INSTANCE);
      try {
        if (backoffMillis == BackOff.STOP) {
          // Highly unlikely but we handle it just in case.
          backoffMillis = STREAMING_RETRY_SETTINGS.getMaxRetryDelay().toMillis();
        }
        if (latch.await(backoffMillis, TimeUnit.MILLISECONDS)) {
          // Woken by context cancellation.
          throw newSpannerExceptionForCancellation(context, null);
        }
      } catch (InterruptedException interruptExcept) {
        throw newSpannerExceptionForCancellation(context, interruptExcept);
      } finally {
        context.removeListener(listener);
      }
    }

    private enum DirectExecutor implements Executor {
      INSTANCE;

      @Override
      public void execute(Runnable command) {
        command.run();
      }
    }

    abstract CloseableIterator<PartialResultSet> startStream(@Nullable ByteString resumeToken);

    @Override
    public void close(@Nullable String message) {
      if (stream != null) {
        stream.close(message);
        span.end(TraceUtil.END_SPAN_OPTIONS);
        stream = null;
      }
    }

    @Override
    public boolean isWithBeginTransaction() {
      return stream != null && stream.isWithBeginTransaction();
    }

    @Override
    protected PartialResultSet computeNext() {
      Context context = Context.current();
      while (true) {
        // Eagerly start stream before consuming any buffered items.
        if (stream == null) {
          span.addAnnotation(
              "Starting/Resuming stream",
              ImmutableMap.of(
                  "ResumeToken",
                  AttributeValue.stringAttributeValue(
                      resumeToken == null ? "null" : resumeToken.toStringUtf8())));
          try (Scope s = tracer.withSpan(span)) {
            // When start a new stream set the Span as current to make the gRPC Span a child of
            // this Span.
            stream = checkNotNull(startStream(resumeToken));
          }
        }
        // Buffer contains items up to a resume token or has reached capacity: flush.
        if (!buffer.isEmpty()
            && (finished || !safeToRetry || !buffer.getLast().getResumeToken().isEmpty())) {
          return buffer.pop();
        }
        try {
          if (stream.hasNext()) {
            PartialResultSet next = stream.next();
            boolean hasResumeToken = !next.getResumeToken().isEmpty();
            if (hasResumeToken) {
              resumeToken = next.getResumeToken();
              safeToRetry = true;
            }
            // If the buffer is empty and this chunk has a resume token or we cannot resume safely
            // anyway, we can yield it immediately rather than placing it in the buffer to be
            // returned on the next iteration.
            if ((hasResumeToken || !safeToRetry) && buffer.isEmpty()) {
              return next;
            }
            buffer.add(next);
            if (buffer.size() > maxBufferSize && buffer.getLast().getResumeToken().isEmpty()) {
              // We need to flush without a restart token.  Errors encountered until we see
              // such a token will fail the read.
              safeToRetry = false;
            }
          } else {
            finished = true;
            if (buffer.isEmpty()) {
              endOfData();
              return null;
            }
          }
        } catch (SpannerException e) {
          if (safeToRetry && e.isRetryable()) {
            span.addAnnotation(
                "Stream broken. Safe to retry", TraceUtil.getExceptionAnnotations(e));
            logger.log(Level.FINE, "Retryable exception, will sleep and retry", e);
            // Truncate any items in the buffer before the last retry token.
            while (!buffer.isEmpty() && buffer.getLast().getResumeToken().isEmpty()) {
              buffer.removeLast();
            }
            assert buffer.isEmpty() || buffer.getLast().getResumeToken().equals(resumeToken);
            stream = null;
            try (Scope s = tracer.withSpan(span)) {
              long delay = e.getRetryDelayInMillis();
              if (delay != -1) {
                backoffSleep(context, delay);
              } else {
                backoffSleep(context, backOff);
              }
            }

            continue;
          }
          span.addAnnotation("Stream broken. Not safe to retry");
          TraceUtil.setWithFailure(span, e);
          throw e;
        } catch (RuntimeException e) {
          span.addAnnotation("Stream broken. Not safe to retry");
          TraceUtil.setWithFailure(span, e);
          throw e;
        }
      }
    }
  }

  static double valueProtoToFloat64(com.google.protobuf.Value proto) {
    if (proto.getKindCase() == KindCase.STRING_VALUE) {
      switch (proto.getStringValue()) {
        case "-Infinity":
          return Double.NEGATIVE_INFINITY;
        case "Infinity":
          return Double.POSITIVE_INFINITY;
        case "NaN":
          return Double.NaN;
        default:
          // Fall-through to handling below to produce an error.
      }
    }
    if (proto.getKindCase() != KindCase.NUMBER_VALUE) {
      throw newSpannerException(
          ErrorCode.INTERNAL,
          "Invalid value for column type "
              + Type.float64()
              + " expected NUMBER_VALUE or STRING_VALUE with value one of"
              + " \"Infinity\", \"-Infinity\", or \"NaN\" but was "
              + proto.getKindCase()
              + (proto.getKindCase() == KindCase.STRING_VALUE
                  ? " with value \"" + proto.getStringValue() + "\""
                  : ""));
    }
    return proto.getNumberValue();
  }

  static NullPointerException throwNotNull(int columnIndex) {
    throw new NullPointerException(
        "Cannot call array getter for column " + columnIndex + " with null elements");
  }

  /**
   * Memory-optimized base class for {@code ARRAY<INT64>} and {@code ARRAY<FLOAT64>} types. Both of
   * these involve conversions from the type yielded by JSON parsing, which are {@code String} and
   * {@code BigDecimal} respectively. Rather than construct new wrapper objects for each array
   * element, we use primitive arrays and a {@code BitSet} to track nulls.
   */
  abstract static class PrimitiveArray<T, A> extends AbstractList<T> {
    private final A data;
    private final BitSet nulls;
    private final int size;

    PrimitiveArray(ListValue protoList) {
      this.size = protoList.getValuesCount();
      A data = newArray(size);
      BitSet nulls = new BitSet(size);
      for (int i = 0; i < protoList.getValuesCount(); ++i) {
        if (protoList.getValues(i).getKindCase() == KindCase.NULL_VALUE) {
          nulls.set(i);
        } else {
          setProto(data, i, protoList.getValues(i));
        }
      }
      this.data = data;
      this.nulls = nulls;
    }

    PrimitiveArray(A data, BitSet nulls, int size) {
      this.data = data;
      this.nulls = nulls;
      this.size = size;
    }

    abstract A newArray(int size);

    abstract void setProto(A array, int i, com.google.protobuf.Value protoValue);

    abstract T get(A array, int i);

    @Override
    public T get(int index) {
      if (index < 0 || index >= size) {
        throw new ArrayIndexOutOfBoundsException("index=" + index + " size=" + size);
      }
      return nulls.get(index) ? null : get(data, index);
    }

    @Override
    public int size() {
      return size;
    }

    A toPrimitiveArray(int columnIndex) {
      if (nulls.length() > 0) {
        throw throwNotNull(columnIndex);
      }
      A r = newArray(size);
      System.arraycopy(data, 0, r, 0, size);
      return r;
    }
  }

  static class Int64Array extends PrimitiveArray<Long, long[]> {
    Int64Array(ListValue protoList) {
      super(protoList);
    }

    Int64Array(long[] data, BitSet nulls) {
      super(data, nulls, data.length);
    }

    @Override
    long[] newArray(int size) {
      return new long[size];
    }

    @Override
    void setProto(long[] array, int i, com.google.protobuf.Value protoValue) {
      array[i] = Long.parseLong(protoValue.getStringValue());
    }

    @Override
    Long get(long[] array, int i) {
      return array[i];
    }
  }

  static class Float64Array extends PrimitiveArray<Double, double[]> {
    Float64Array(ListValue protoList) {
      super(protoList);
    }

    Float64Array(double[] data, BitSet nulls) {
      super(data, nulls, data.length);
    }

    @Override
    double[] newArray(int size) {
      return new double[size];
    }

    @Override
    void setProto(double[] array, int i, com.google.protobuf.Value protoValue) {
      array[i] = valueProtoToFloat64(protoValue);
    }

    @Override
    Double get(double[] array, int i) {
      return array[i];
    }
  }

  protected abstract GrpcStruct currRow();

  @Override
  public Struct getCurrentRowAsStruct() {
    return currRow().immutableCopy();
  }

  @Override
  protected boolean getBooleanInternal(int columnIndex) {
    return currRow().getBooleanInternal(columnIndex);
  }

  @Override
  protected long getLongInternal(int columnIndex) {
    return currRow().getLongInternal(columnIndex);
  }

  @Override
  protected double getDoubleInternal(int columnIndex) {
    return currRow().getDoubleInternal(columnIndex);
  }

  @Override
  protected BigDecimal getBigDecimalInternal(int columnIndex) {
    return currRow().getBigDecimalInternal(columnIndex);
  }

  @Override
  protected String getStringInternal(int columnIndex) {
    return currRow().getStringInternal(columnIndex);
  }

  @Override
  protected <T extends AbstractMessage> T getProtoMessageInternal(int columnIndex, T message) {
    return currRow().getProtoMessageInternal(columnIndex, message);
  }

  @Override
  protected <T extends ProtocolMessageEnum> T getProtoEnumInternal(
      int columnIndex, Function<Integer, ProtocolMessageEnum> method) {
    return currRow().getProtoEnumInternal(columnIndex, method);
  }

  @Override
  protected String getJsonInternal(int columnIndex) {
    return currRow().getJsonInternal(columnIndex);
  }

  @Override
  protected String getPgJsonbInternal(int columnIndex) {
    return currRow().getPgJsonbInternal(columnIndex);
  }

  @Override
  protected ByteArray getBytesInternal(int columnIndex) {
    return currRow().getBytesInternal(columnIndex);
  }

  @Override
  protected Timestamp getTimestampInternal(int columnIndex) {
    return currRow().getTimestampInternal(columnIndex);
  }

  @Override
  protected Date getDateInternal(int columnIndex) {
    return currRow().getDateInternal(columnIndex);
  }

  @Override
  protected Value getValueInternal(int columnIndex) {
    return currRow().getValueInternal(columnIndex);
  }

  @Override
  protected boolean[] getBooleanArrayInternal(int columnIndex) {
    return currRow().getBooleanArrayInternal(columnIndex);
  }

  @Override
  protected List<Boolean> getBooleanListInternal(int columnIndex) {
    return currRow().getBooleanListInternal(columnIndex);
  }

  @Override
  protected long[] getLongArrayInternal(int columnIndex) {
    return currRow().getLongArrayInternal(columnIndex);
  }

  @Override
  protected List<Long> getLongListInternal(int columnIndex) {
    return currRow().getLongListInternal(columnIndex);
  }

  @Override
  protected double[] getDoubleArrayInternal(int columnIndex) {
    return currRow().getDoubleArrayInternal(columnIndex);
  }

  @Override
  protected List<Double> getDoubleListInternal(int columnIndex) {
    return currRow().getDoubleListInternal(columnIndex);
  }

  @Override
  protected List<BigDecimal> getBigDecimalListInternal(int columnIndex) {
    return currRow().getBigDecimalListInternal(columnIndex);
  }

  @Override
  protected List<String> getStringListInternal(int columnIndex) {
    return currRow().getStringListInternal(columnIndex);
  }

  @Override
  protected List<String> getJsonListInternal(int columnIndex) {
    return currRow().getJsonListInternal(columnIndex);
  }

  @Override
  protected List<String> getPgJsonbListInternal(int columnIndex) {
    return currRow().getJsonListInternal(columnIndex);
  }

  @Override
  protected List<ByteArray> getBytesListInternal(int columnIndex) {
    return currRow().getBytesListInternal(columnIndex);
  }

  @Override
  protected <T extends AbstractMessage> List<T> getProtoMessageListInternal(
      int columnIndex, T message) {
    return currRow().getProtoMessageListInternal(columnIndex, message);
  }

  @Override
  protected <T extends ProtocolMessageEnum> List<T> getProtoEnumListInternal(
      int columnIndex, Function<Integer, ProtocolMessageEnum> method) {
    return currRow().getProtoEnumListInternal(columnIndex, method);
  }

  @Override
  protected List<Timestamp> getTimestampListInternal(int columnIndex) {
    return currRow().getTimestampListInternal(columnIndex);
  }

  @Override
  protected List<Date> getDateListInternal(int columnIndex) {
    return currRow().getDateListInternal(columnIndex);
  }

  @Override
  protected List<Struct> getStructListInternal(int columnIndex) {
    return currRow().getStructListInternal(columnIndex);
  }

  @Override
  public boolean isNull(int columnIndex) {
    return currRow().isNull(columnIndex);
  }
}<|MERGE_RESOLUTION|>--- conflicted
+++ resolved
@@ -41,11 +41,8 @@
 import com.google.protobuf.ByteString;
 import com.google.protobuf.InvalidProtocolBufferException;
 import com.google.protobuf.ListValue;
-<<<<<<< HEAD
 import com.google.protobuf.ProtocolMessageEnum;
-=======
 import com.google.protobuf.NullValue;
->>>>>>> 977b5851
 import com.google.protobuf.Value.KindCase;
 import com.google.spanner.v1.PartialResultSet;
 import com.google.spanner.v1.ResultSetMetadata;
@@ -532,10 +529,7 @@
                 builder.set(fieldName).toPgJsonbArray((Iterable<String>) value);
                 break;
               case BYTES:
-<<<<<<< HEAD
               case PROTO:
-                builder.set(fieldName).toBytesArray((Iterable<ByteArray>) value);
-=======
                 builder
                     .set(fieldName)
                     .toBytesArrayFromBase64(
@@ -547,7 +541,6 @@
                                         element ->
                                             element == null ? null : element.getBase64String())
                                     .collect(Collectors.toList()));
->>>>>>> 977b5851
                 break;
               case TIMESTAMP:
                 builder.set(fieldName).toTimestampArray((Iterable<Timestamp>) value);
@@ -728,7 +721,7 @@
         return (T)
             message
                 .toBuilder()
-                .mergeFrom(((ByteArray) rowData.get(columnIndex)).toByteArray())
+                .mergeFrom(((LazyByteArray) rowData.get(columnIndex)).getByteArray().toByteArray())
                 .build();
       } catch (InvalidProtocolBufferException e) {
         throw SpannerExceptionFactory.asSpannerException(e);
@@ -827,13 +820,9 @@
         case PG_JSONB:
           return Value.pgJsonb(isNull ? null : getPgJsonbInternal(columnIndex));
         case BYTES:
-<<<<<<< HEAD
-          return Value.bytes(isNull ? null : getBytesInternal(columnIndex));
+          return Value.internalBytes(isNull ? null : getLazyBytesInternal(columnIndex));
         case PROTO:
           return Value.protoMessage(getBytesInternal(columnIndex), columnType.getProtoTypeFqn());
-=======
-          return Value.internalBytes(isNull ? null : getLazyBytesInternal(columnIndex));
->>>>>>> 977b5851
         case TIMESTAMP:
           return Value.timestamp(isNull ? null : getTimestampInternal(columnIndex));
         case DATE:
@@ -957,16 +946,16 @@
           message,
           "Proto message may not be null. Use MyProtoClass.getDefaultInstance() as a parameter value.");
 
-      List<ByteArray> bytesArray = (List<ByteArray>) rowData.get(columnIndex);
+      List<LazyByteArray> bytesArray = (List<LazyByteArray>) rowData.get(columnIndex);
 
       try {
         List<T> protoMessagesList = new ArrayList<>(bytesArray.size());
-        for (ByteArray protoMessageBytes : bytesArray) {
+        for (LazyByteArray protoMessageBytes : bytesArray) {
           if (protoMessageBytes == null) {
             protoMessagesList.add(null);
           } else {
             protoMessagesList.add(
-                (T) message.toBuilder().mergeFrom(protoMessageBytes.toByteArray()).build());
+                (T) message.toBuilder().mergeFrom(protoMessageBytes.getByteArray().toByteArray()).build());
           }
         }
         return protoMessagesList;
