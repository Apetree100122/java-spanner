--- conflicted
+++ resolved
@@ -560,14 +560,9 @@
   public ApiFuture<Empty> asyncDeleteSession(String sessionName, @Nullable Map<Option, ?> options) {
     DeleteSessionRequest request = DeleteSessionRequest.newBuilder().setName(sessionName).build();
     GrpcCallContext context = newCallContext(options, sessionName);
-<<<<<<< HEAD
-    get(
-        getSpannerStub(SessionName.parse(sessionName))
+    return getSpannerStub(SessionName.parse(sessionName))
             .deleteSessionCallable()
-            .futureCall(request, context));
-=======
-    return spannerStub.deleteSessionCallable().futureCall(request, context);
->>>>>>> 933effa1
+            .futureCall(request, context);
   }
 
   @Override
