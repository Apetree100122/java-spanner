/*
 * Copyright 2017 Google LLC
 *
 * Licensed under the Apache License, Version 2.0 (the "License");
 * you may not use this file except in compliance with the License.
 * You may obtain a copy of the License at
 *
 *       http://www.apache.org/licenses/LICENSE-2.0
 *
 * Unless required by applicable law or agreed to in writing, software
 * distributed under the License is distributed on an "AS IS" BASIS,
 * WITHOUT WARRANTIES OR CONDITIONS OF ANY KIND, either express or implied.
 * See the License for the specific language governing permissions and
 * limitations under the License.
 */

package com.google.cloud.spanner;

import static com.google.cloud.spanner.MetricRegistryConstants.COUNT;
import static com.google.cloud.spanner.MetricRegistryConstants.GET_SESSION_TIMEOUTS;
import static com.google.cloud.spanner.MetricRegistryConstants.IS_MULTIPLEXED;
import static com.google.cloud.spanner.MetricRegistryConstants.MAX_ALLOWED_SESSIONS;
import static com.google.cloud.spanner.MetricRegistryConstants.MAX_ALLOWED_SESSIONS_DESCRIPTION;
import static com.google.cloud.spanner.MetricRegistryConstants.MAX_IN_USE_SESSIONS;
import static com.google.cloud.spanner.MetricRegistryConstants.MAX_IN_USE_SESSIONS_DESCRIPTION;
import static com.google.cloud.spanner.MetricRegistryConstants.METRIC_PREFIX;
import static com.google.cloud.spanner.MetricRegistryConstants.NUM_ACQUIRED_SESSIONS;
import static com.google.cloud.spanner.MetricRegistryConstants.NUM_ACQUIRED_SESSIONS_DESCRIPTION;
import static com.google.cloud.spanner.MetricRegistryConstants.NUM_IN_USE_SESSIONS;
import static com.google.cloud.spanner.MetricRegistryConstants.NUM_READ_SESSIONS;
import static com.google.cloud.spanner.MetricRegistryConstants.NUM_RELEASED_SESSIONS;
import static com.google.cloud.spanner.MetricRegistryConstants.NUM_RELEASED_SESSIONS_DESCRIPTION;
import static com.google.cloud.spanner.MetricRegistryConstants.NUM_SESSIONS_AVAILABLE;
import static com.google.cloud.spanner.MetricRegistryConstants.NUM_SESSIONS_BEING_PREPARED;
import static com.google.cloud.spanner.MetricRegistryConstants.NUM_SESSIONS_IN_POOL;
import static com.google.cloud.spanner.MetricRegistryConstants.NUM_SESSIONS_IN_POOL_DESCRIPTION;
import static com.google.cloud.spanner.MetricRegistryConstants.NUM_SESSIONS_IN_USE;
import static com.google.cloud.spanner.MetricRegistryConstants.NUM_WRITE_SESSIONS;
import static com.google.cloud.spanner.MetricRegistryConstants.SESSIONS_TIMEOUTS_DESCRIPTION;
import static com.google.cloud.spanner.MetricRegistryConstants.SESSIONS_TYPE;
import static com.google.cloud.spanner.MetricRegistryConstants.SPANNER_DEFAULT_LABEL_VALUES;
import static com.google.cloud.spanner.MetricRegistryConstants.SPANNER_LABEL_KEYS;
import static com.google.cloud.spanner.MetricRegistryConstants.SPANNER_LABEL_KEYS_WITH_MULTIPLEXED_SESSIONS;
import static com.google.cloud.spanner.MetricRegistryConstants.SPANNER_LABEL_KEYS_WITH_TYPE;
import static com.google.cloud.spanner.SpannerExceptionFactory.asSpannerException;
import static com.google.cloud.spanner.SpannerExceptionFactory.newSpannerException;
import static com.google.common.base.Preconditions.checkState;

import com.google.api.core.ApiFuture;
import com.google.api.core.ApiFutures;
import com.google.api.core.SettableApiFuture;
import com.google.api.gax.core.ExecutorProvider;
import com.google.api.gax.rpc.ServerStream;
import com.google.cloud.Timestamp;
import com.google.cloud.Tuple;
import com.google.cloud.grpc.GrpcTransportOptions;
import com.google.cloud.grpc.GrpcTransportOptions.ExecutorFactory;
import com.google.cloud.spanner.Options.QueryOption;
import com.google.cloud.spanner.Options.ReadOption;
import com.google.cloud.spanner.Options.TransactionOption;
import com.google.cloud.spanner.Options.UpdateOption;
import com.google.cloud.spanner.SessionClient.SessionConsumer;
import com.google.cloud.spanner.SessionPoolOptions.InactiveTransactionRemovalOptions;
import com.google.cloud.spanner.SpannerException.ResourceNotFoundException;
import com.google.cloud.spanner.SpannerImpl.ClosedException;
import com.google.cloud.spanner.spi.v1.SpannerRpc;
import com.google.common.annotations.VisibleForTesting;
import com.google.common.base.Function;
import com.google.common.base.MoreObjects;
import com.google.common.base.Preconditions;
import com.google.common.base.Supplier;
import com.google.common.collect.ImmutableList;
import com.google.common.util.concurrent.ForwardingListenableFuture;
import com.google.common.util.concurrent.ForwardingListenableFuture.SimpleForwardingListenableFuture;
import com.google.common.util.concurrent.ListenableFuture;
import com.google.common.util.concurrent.MoreExecutors;
import com.google.common.util.concurrent.SettableFuture;
import com.google.protobuf.Empty;
import com.google.spanner.v1.BatchWriteResponse;
import com.google.spanner.v1.ResultSetStats;
import io.opencensus.metrics.DerivedLongCumulative;
import io.opencensus.metrics.DerivedLongGauge;
import io.opencensus.metrics.LabelValue;
import io.opencensus.metrics.MetricOptions;
import io.opencensus.metrics.MetricRegistry;
import io.opencensus.metrics.Metrics;
import io.opentelemetry.api.OpenTelemetry;
import io.opentelemetry.api.common.Attributes;
import io.opentelemetry.api.common.AttributesBuilder;
import io.opentelemetry.api.metrics.Meter;
import java.util.ArrayList;
import java.util.HashSet;
import java.util.Iterator;
import java.util.LinkedList;
import java.util.List;
import java.util.Queue;
import java.util.Random;
import java.util.Set;
import java.util.concurrent.CountDownLatch;
import java.util.concurrent.ExecutionException;
import java.util.concurrent.Executor;
import java.util.concurrent.ScheduledExecutorService;
import java.util.concurrent.ScheduledFuture;
import java.util.concurrent.TimeUnit;
import java.util.concurrent.TimeoutException;
import java.util.concurrent.atomic.AtomicBoolean;
import java.util.concurrent.atomic.AtomicInteger;
import java.util.concurrent.atomic.AtomicLong;
import java.util.concurrent.atomic.AtomicReference;
import java.util.logging.Level;
import java.util.logging.Logger;
import javax.annotation.Nullable;
import javax.annotation.concurrent.GuardedBy;
import org.threeten.bp.Duration;
import org.threeten.bp.Instant;

/**
 * Maintains a pool of sessions. This class itself is thread safe and is meant to be used
 * concurrently across multiple threads.
 */
class SessionPool {

  private static final Logger logger = Logger.getLogger(SessionPool.class.getName());
  private final TraceWrapper tracer;
  static final String WAIT_FOR_SESSION = "SessionPool.WaitForSession";

  /**
   * If the {@link SessionPoolOptions#getWaitForMinSessions()} duration is greater than zero, waits
   * for the creation of at least {@link SessionPoolOptions#getMinSessions()} in the pool using the
   * given duration. If the waiting times out, a {@link SpannerException} with the {@link
   * ErrorCode#DEADLINE_EXCEEDED} is thrown.
   */
  void maybeWaitOnMinSessions() {
    final long timeoutNanos = options.getWaitForMinSessions().toNanos();
    if (timeoutNanos <= 0) {
      return;
    }

    try {
      if (!waitOnMinSessionsLatch.await(timeoutNanos, TimeUnit.NANOSECONDS)) {
        final long timeoutMillis = options.getWaitForMinSessions().toMillis();
        throw SpannerExceptionFactory.newSpannerException(
            ErrorCode.DEADLINE_EXCEEDED,
            "Timed out after waiting " + timeoutMillis + "ms for session pool creation");
      }

      if (options.getUseMultiplexedSession()
          && !waitOnMultiplexedSessionsLatch.await(timeoutNanos, TimeUnit.NANOSECONDS)) {
        final long timeoutMillis = options.getWaitForMinSessions().toMillis();
        throw SpannerExceptionFactory.newSpannerException(
            ErrorCode.DEADLINE_EXCEEDED,
            "Timed out after waiting " + timeoutMillis + "ms for multiplexed session creation");
      }
    } catch (InterruptedException e) {
      throw SpannerExceptionFactory.propagateInterrupt(e);
    }
  }

  private abstract static class CachedResultSetSupplier implements Supplier<ResultSet> {

    private ResultSet cached;

    abstract ResultSet load();

    ResultSet reload() {
      return cached = load();
    }

    @Override
    public ResultSet get() {
      if (cached == null) {
        cached = load();
      }
      return cached;
    }
  }

  /**
   * Wrapper around {@code ReadContext} that releases the session to the pool once the call is
   * finished, if it is a single use context.
   */
  private static class AutoClosingReadContext<I extends SessionFuture, T extends ReadContext>
      implements ReadContext {
    /**
     * {@link AsyncResultSet} implementation that keeps track of the async operations that are still
     * running for this {@link ReadContext} and that should finish before the {@link ReadContext}
     * releases its session back into the pool.
     */
    private class AutoClosingReadContextAsyncResultSetImpl extends AsyncResultSetImpl {
      private AutoClosingReadContextAsyncResultSetImpl(
          ExecutorProvider executorProvider, ResultSet delegate, int bufferRows) {
        super(executorProvider, delegate, bufferRows);
      }

      @Override
      public ApiFuture<Void> setCallback(Executor exec, ReadyCallback cb) {
        Runnable listener =
            () -> {
              synchronized (lock) {
                if (asyncOperationsCount.decrementAndGet() == 0 && closed) {
                  // All async operations for this read context have finished.
                  AutoClosingReadContext.this.close();
                }
              }
            };
        try {
          asyncOperationsCount.incrementAndGet();
          addListener(listener);
          return super.setCallback(exec, cb);
        } catch (Throwable t) {
          removeListener(listener);
          asyncOperationsCount.decrementAndGet();
          throw t;
        }
      }
    }

    private final Function<I, T> readContextDelegateSupplier;
    private T readContextDelegate;
    private final SessionPool sessionPool;
    private final SessionReplacementHandler<I> sessionReplacementHandler;
    private final boolean isSingleUse;
    private final AtomicInteger asyncOperationsCount = new AtomicInteger();

    private final Object lock = new Object();

    @GuardedBy("lock")
    private boolean sessionUsedForQuery = false;

    @GuardedBy("lock")
    private I session;

    @GuardedBy("lock")
    private boolean closed;

    @GuardedBy("lock")
    private boolean delegateClosed;

    private AutoClosingReadContext(
        Function<I, T> delegateSupplier,
        SessionPool sessionPool,
        SessionReplacementHandler sessionReplacementHandler,
        I session,
        boolean isSingleUse) {
      this.readContextDelegateSupplier = delegateSupplier;
      this.sessionPool = sessionPool;
      this.sessionReplacementHandler = sessionReplacementHandler;
      this.session = session;
      this.isSingleUse = isSingleUse;
    }

    T getReadContextDelegate() {
      synchronized (lock) {
        if (readContextDelegate == null) {
          while (true) {
            try {
              this.readContextDelegate = readContextDelegateSupplier.apply(this.session);
              break;
            } catch (SessionNotFoundException sessionNotFoundException) {
              replaceSessionIfPossible(
                  sessionPool.options.isFailIfSessionNotFound(), sessionNotFoundException);
            }
          }
        }
      }
      return readContextDelegate;
    }

    private ResultSet wrap(final CachedResultSetSupplier resultSetSupplier) {
      return new ForwardingResultSet(resultSetSupplier) {
        private boolean beforeFirst = true;

        @Override
        public boolean next() throws SpannerException {
          while (true) {
            try {
              return internalNext();
            } catch (SessionNotFoundException sessionNotFoundException) {
              while (true) {
                // Keep the replace-if-possible outside the try-block to let the exception bubble up
                // if it's too late to replace the session.
                replaceSessionIfPossible(
                    sessionPool.options.isFailIfSessionNotFound(), sessionNotFoundException);
                try {
                  replaceDelegate(resultSetSupplier.reload());
                  break;
                } catch (SessionNotFoundException snfe) {
                  sessionNotFoundException = snfe;
                  // retry on yet another session.
                }
              }
            }
          }
        }

        private boolean internalNext() {
          try {
            boolean ret = super.next();
            if (beforeFirst) {
              synchronized (lock) {
                session.get().markUsed();
                beforeFirst = false;
                sessionUsedForQuery = true;
              }
            }
            if (!ret && isSingleUse) {
              close();
            }
            return ret;
          } catch (SessionNotFoundException e) {
            throw e;
          } catch (SpannerException e) {
            synchronized (lock) {
              if (!closed && isSingleUse) {
                session.get().setLastException(e);
                AutoClosingReadContext.this.close();
              }
            }
            throw e;
          }
        }

        @Override
        public void close() {
          try {
            super.close();
          } finally {
            if (isSingleUse) {
              AutoClosingReadContext.this.close();
            }
          }
        }
      };
    }

    private void replaceSessionIfPossible(
        boolean failOnSessionNotFound, SessionNotFoundException notFound) {
      synchronized (lock) {
        if (!failOnSessionNotFound && (isSingleUse || !sessionUsedForQuery)) {
          // This class is only used by read-only transactions, so we know that we only need a
          // read-only session.
          session = sessionReplacementHandler.replaceSession(notFound, session);
          readContextDelegate = readContextDelegateSupplier.apply(session);
        } else {
          throw notFound;
        }
      }
    }

    @Override
    public ResultSet read(
        final String table,
        final KeySet keys,
        final Iterable<String> columns,
        final ReadOption... options) {
      return wrap(
          new CachedResultSetSupplier() {
            @Override
            ResultSet load() {
              return getReadContextDelegate().read(table, keys, columns, options);
            }
          });
    }

    @Override
    public AsyncResultSet readAsync(
        final String table,
        final KeySet keys,
        final Iterable<String> columns,
        final ReadOption... options) {
      Options readOptions = Options.fromReadOptions(options);
      final int bufferRows =
          readOptions.hasBufferRows()
              ? readOptions.bufferRows()
              : AsyncResultSetImpl.DEFAULT_BUFFER_SIZE;
      return new AutoClosingReadContextAsyncResultSetImpl(
          sessionPool.sessionClient.getSpanner().getAsyncExecutorProvider(),
          wrap(
              new CachedResultSetSupplier() {
                @Override
                ResultSet load() {
                  return getReadContextDelegate().read(table, keys, columns, options);
                }
              }),
          bufferRows);
    }

    @Override
    public ResultSet readUsingIndex(
        final String table,
        final String index,
        final KeySet keys,
        final Iterable<String> columns,
        final ReadOption... options) {
      return wrap(
          new CachedResultSetSupplier() {
            @Override
            ResultSet load() {
              return getReadContextDelegate().readUsingIndex(table, index, keys, columns, options);
            }
          });
    }

    @Override
    public AsyncResultSet readUsingIndexAsync(
        final String table,
        final String index,
        final KeySet keys,
        final Iterable<String> columns,
        final ReadOption... options) {
      Options readOptions = Options.fromReadOptions(options);
      final int bufferRows =
          readOptions.hasBufferRows()
              ? readOptions.bufferRows()
              : AsyncResultSetImpl.DEFAULT_BUFFER_SIZE;
      return new AutoClosingReadContextAsyncResultSetImpl(
          sessionPool.sessionClient.getSpanner().getAsyncExecutorProvider(),
          wrap(
              new CachedResultSetSupplier() {
                @Override
                ResultSet load() {
                  return getReadContextDelegate()
                      .readUsingIndex(table, index, keys, columns, options);
                }
              }),
          bufferRows);
    }

    @Override
    @Nullable
    public Struct readRow(String table, Key key, Iterable<String> columns) {
      try {
        while (true) {
          try {
            synchronized (lock) {
              session.get().markUsed();
            }
            return getReadContextDelegate().readRow(table, key, columns);
          } catch (SessionNotFoundException sessionNotFoundException) {
            replaceSessionIfPossible(
                sessionPool.options.isFailIfSessionNotFound(), sessionNotFoundException);
          }
        }
      } finally {
        synchronized (lock) {
          sessionUsedForQuery = true;
        }
        if (isSingleUse) {
          close();
        }
      }
    }

    @Override
    public ApiFuture<Struct> readRowAsync(String table, Key key, Iterable<String> columns) {
      try (AsyncResultSet rs = readAsync(table, KeySet.singleKey(key), columns)) {
        return AbstractReadContext.consumeSingleRowAsync(rs);
      }
    }

    @Override
    @Nullable
    public Struct readRowUsingIndex(String table, String index, Key key, Iterable<String> columns) {
      try {
        while (true) {
          try {
            synchronized (lock) {
              session.get().markUsed();
            }
            return getReadContextDelegate().readRowUsingIndex(table, index, key, columns);
          } catch (SessionNotFoundException sessionNotFoundException) {
            replaceSessionIfPossible(
                sessionPool.options.isFailIfSessionNotFound(), sessionNotFoundException);
          }
        }
      } finally {
        synchronized (lock) {
          sessionUsedForQuery = true;
        }
        if (isSingleUse) {
          close();
        }
      }
    }

    @Override
    public ApiFuture<Struct> readRowUsingIndexAsync(
        String table, String index, Key key, Iterable<String> columns) {
      try (AsyncResultSet rs = readUsingIndexAsync(table, index, KeySet.singleKey(key), columns)) {
        return AbstractReadContext.consumeSingleRowAsync(rs);
      }
    }

    @Override
    public ResultSet executeQuery(final Statement statement, final QueryOption... options) {
      return wrap(
          new CachedResultSetSupplier() {
            @Override
            ResultSet load() {
              return getReadContextDelegate().executeQuery(statement, options);
            }
          });
    }

    @Override
    public AsyncResultSet executeQueryAsync(
        final Statement statement, final QueryOption... options) {
      Options queryOptions = Options.fromQueryOptions(options);
      final int bufferRows =
          queryOptions.hasBufferRows()
              ? queryOptions.bufferRows()
              : AsyncResultSetImpl.DEFAULT_BUFFER_SIZE;
      return new AutoClosingReadContextAsyncResultSetImpl(
          sessionPool.sessionClient.getSpanner().getAsyncExecutorProvider(),
          wrap(
              new CachedResultSetSupplier() {
                @Override
                ResultSet load() {
                  return getReadContextDelegate().executeQuery(statement, options);
                }
              }),
          bufferRows);
    }

    @Override
    public ResultSet analyzeQuery(final Statement statement, final QueryAnalyzeMode queryMode) {
      return wrap(
          new CachedResultSetSupplier() {
            @Override
            ResultSet load() {
              return getReadContextDelegate().analyzeQuery(statement, queryMode);
            }
          });
    }

    @Override
    public void close() {
      synchronized (lock) {
        if (closed && delegateClosed) {
          return;
        }
        closed = true;
        if (asyncOperationsCount.get() == 0) {
          if (readContextDelegate != null) {
            readContextDelegate.close();
          }
          session.close();
          delegateClosed = true;
        }
      }
    }
  }

  private static class AutoClosingReadTransaction<I extends SessionFuture>
      extends AutoClosingReadContext<I, ReadOnlyTransaction> implements ReadOnlyTransaction {

    AutoClosingReadTransaction(
        Function<I, ReadOnlyTransaction> txnSupplier,
        SessionPool sessionPool,
        SessionReplacementHandler sessionReplacementHandler,
        I session,
        boolean isSingleUse) {
      super(txnSupplier, sessionPool, sessionReplacementHandler, session, isSingleUse);
    }

    @Override
    public Timestamp getReadTimestamp() {
      return getReadContextDelegate().getReadTimestamp();
    }
  }

  interface SessionReplacementHandler<T extends SessionFuture> {
    T replaceSession(SessionNotFoundException notFound, T sessionFuture);
  }

  class PooledSessionReplacementHandler implements SessionReplacementHandler<PooledSessionFuture> {
    @Override
    public PooledSessionFuture replaceSession(
        SessionNotFoundException e, PooledSessionFuture session) {
      if (!options.isFailIfSessionNotFound() && session.get().isAllowReplacing()) {
        synchronized (lock) {
          numSessionsInUse--;
          numSessionsReleased++;
          checkedOutSessions.remove(session);
        }
        session.leakedException = null;
        invalidateSession(session.get());
        return getSession();
      } else {
        throw e;
      }
    }
  }

  static class MultiplexedSessionReplacementHandler
      implements SessionReplacementHandler<MultiplexedSessionFuture> {
    @Override
    public MultiplexedSessionFuture replaceSession(
        SessionNotFoundException e, MultiplexedSessionFuture session) {
      /**
       * For multiplexed sessions, we would never obtain a {@link SessionNotFoundException}. Hence,
       * this method will ideally never be invoked.
       */
      logger.log(
          Level.WARNING,
          String.format(
              "Replace session invoked for multiplexed session => %s", session.getName()));
      throw e;
    }
  }

  interface SessionNotFoundHandler {
    /**
     * Handles the given {@link SessionNotFoundException} by possibly converting it to a different
     * exception that should be thrown.
     */
    SpannerException handleSessionNotFound(SessionNotFoundException notFound);
  }

  static class SessionPoolResultSet extends ForwardingResultSet {
    private final SessionNotFoundHandler handler;

    private SessionPoolResultSet(SessionNotFoundHandler handler, ResultSet delegate) {
      super(delegate);
      this.handler = Preconditions.checkNotNull(handler);
    }

    @Override
    public boolean next() {
      try {
        return super.next();
      } catch (SessionNotFoundException e) {
        throw handler.handleSessionNotFound(e);
      }
    }
  }

  static class AsyncSessionPoolResultSet extends ForwardingAsyncResultSet {
    private final SessionNotFoundHandler handler;

    private AsyncSessionPoolResultSet(SessionNotFoundHandler handler, AsyncResultSet delegate) {
      super(delegate);
      this.handler = Preconditions.checkNotNull(handler);
    }

    @Override
    public ApiFuture<Void> setCallback(Executor executor, final ReadyCallback callback) {
      return super.setCallback(
          executor,
          resultSet -> {
            try {
              return callback.cursorReady(resultSet);
            } catch (SessionNotFoundException e) {
              throw handler.handleSessionNotFound(e);
            }
          });
    }

    @Override
    public boolean next() {
      try {
        return super.next();
      } catch (SessionNotFoundException e) {
        throw handler.handleSessionNotFound(e);
      }
    }

    @Override
    public CursorState tryNext() {
      try {
        return super.tryNext();
      } catch (SessionNotFoundException e) {
        throw handler.handleSessionNotFound(e);
      }
    }
  }

  /**
   * {@link TransactionContext} that is used in combination with an {@link
   * AutoClosingTransactionManager}. This {@link TransactionContext} handles {@link
   * SessionNotFoundException}s by replacing the underlying session with a fresh one, and then
   * throws an {@link AbortedException} to trigger the retry-loop that has been created by the
   * caller.
   */
  static class SessionPoolTransactionContext implements TransactionContext {
    private final SessionNotFoundHandler handler;
    final TransactionContext delegate;

    SessionPoolTransactionContext(SessionNotFoundHandler handler, TransactionContext delegate) {
      this.handler = Preconditions.checkNotNull(handler);
      this.delegate = delegate;
    }

    @Override
    public ResultSet read(
        String table, KeySet keys, Iterable<String> columns, ReadOption... options) {
      return new SessionPoolResultSet(handler, delegate.read(table, keys, columns, options));
    }

    @Override
    public AsyncResultSet readAsync(
        String table, KeySet keys, Iterable<String> columns, ReadOption... options) {
      return new AsyncSessionPoolResultSet(
          handler, delegate.readAsync(table, keys, columns, options));
    }

    @Override
    public ResultSet readUsingIndex(
        String table, String index, KeySet keys, Iterable<String> columns, ReadOption... options) {
      return new SessionPoolResultSet(
          handler, delegate.readUsingIndex(table, index, keys, columns, options));
    }

    @Override
    public AsyncResultSet readUsingIndexAsync(
        String table, String index, KeySet keys, Iterable<String> columns, ReadOption... options) {
      return new AsyncSessionPoolResultSet(
          handler, delegate.readUsingIndexAsync(table, index, keys, columns, options));
    }

    @Override
    public Struct readRow(String table, Key key, Iterable<String> columns) {
      try {
        return delegate.readRow(table, key, columns);
      } catch (SessionNotFoundException e) {
        throw handler.handleSessionNotFound(e);
      }
    }

    @Override
    public ApiFuture<Struct> readRowAsync(String table, Key key, Iterable<String> columns) {
      try (AsyncResultSet rs = readAsync(table, KeySet.singleKey(key), columns)) {
        return ApiFutures.catching(
            AbstractReadContext.consumeSingleRowAsync(rs),
            SessionNotFoundException.class,
            input -> {
              throw handler.handleSessionNotFound(input);
            },
            MoreExecutors.directExecutor());
      }
    }

    @Override
    public void buffer(Mutation mutation) {
      delegate.buffer(mutation);
    }

    @Override
    public ApiFuture<Void> bufferAsync(Mutation mutation) {
      return delegate.bufferAsync(mutation);
    }

    @Override
    public Struct readRowUsingIndex(String table, String index, Key key, Iterable<String> columns) {
      try {
        return delegate.readRowUsingIndex(table, index, key, columns);
      } catch (SessionNotFoundException e) {
        throw handler.handleSessionNotFound(e);
      }
    }

    @Override
    public ApiFuture<Struct> readRowUsingIndexAsync(
        String table, String index, Key key, Iterable<String> columns) {
      try (AsyncResultSet rs = readUsingIndexAsync(table, index, KeySet.singleKey(key), columns)) {
        return ApiFutures.catching(
            AbstractReadContext.consumeSingleRowAsync(rs),
            SessionNotFoundException.class,
            input -> {
              throw handler.handleSessionNotFound(input);
            },
            MoreExecutors.directExecutor());
      }
    }

    @Override
    public void buffer(Iterable<Mutation> mutations) {
      delegate.buffer(mutations);
    }

    @Override
    public ApiFuture<Void> bufferAsync(Iterable<Mutation> mutations) {
      return delegate.bufferAsync(mutations);
    }

    @Override
    public ResultSetStats analyzeUpdate(
        Statement statement, QueryAnalyzeMode analyzeMode, UpdateOption... options) {
      return analyzeUpdateStatement(statement, analyzeMode, options).getStats();
    }

    @Override
    public ResultSet analyzeUpdateStatement(
        Statement statement, QueryAnalyzeMode analyzeMode, UpdateOption... options) {
      try {
        return delegate.analyzeUpdateStatement(statement, analyzeMode, options);
      } catch (SessionNotFoundException e) {
        throw handler.handleSessionNotFound(e);
      }
    }

    @Override
    public long executeUpdate(Statement statement, UpdateOption... options) {
      try {
        return delegate.executeUpdate(statement, options);
      } catch (SessionNotFoundException e) {
        throw handler.handleSessionNotFound(e);
      }
    }

    @Override
    public ApiFuture<Long> executeUpdateAsync(Statement statement, UpdateOption... options) {
      return ApiFutures.catching(
          delegate.executeUpdateAsync(statement, options),
          SessionNotFoundException.class,
          input -> {
            throw handler.handleSessionNotFound(input);
          },
          MoreExecutors.directExecutor());
    }

    @Override
    public long[] batchUpdate(Iterable<Statement> statements, UpdateOption... options) {
      try {
        return delegate.batchUpdate(statements, options);
      } catch (SessionNotFoundException e) {
        throw handler.handleSessionNotFound(e);
      }
    }

    @Override
    public ApiFuture<long[]> batchUpdateAsync(
        Iterable<Statement> statements, UpdateOption... options) {
      return ApiFutures.catching(
          delegate.batchUpdateAsync(statements, options),
          SessionNotFoundException.class,
          input -> {
            throw handler.handleSessionNotFound(input);
          },
          MoreExecutors.directExecutor());
    }

    @Override
    public ResultSet executeQuery(Statement statement, QueryOption... options) {
      return new SessionPoolResultSet(handler, delegate.executeQuery(statement, options));
    }

    @Override
    public AsyncResultSet executeQueryAsync(Statement statement, QueryOption... options) {
      return new AsyncSessionPoolResultSet(handler, delegate.executeQueryAsync(statement, options));
    }

    @Override
    public ResultSet analyzeQuery(Statement statement, QueryAnalyzeMode queryMode) {
      return new SessionPoolResultSet(handler, delegate.analyzeQuery(statement, queryMode));
    }

    @Override
    public void close() {
      delegate.close();
    }
  }

  private static class AutoClosingTransactionManager<T extends SessionFuture>
      implements TransactionManager, SessionNotFoundHandler {
    private TransactionManager delegate;
    private T session;
    private final SessionReplacementHandler<T> sessionReplacementHandler;
    private final TransactionOption[] options;
    private boolean closed;
    private boolean restartedAfterSessionNotFound;

    AutoClosingTransactionManager(
        T session,
        SessionReplacementHandler sessionReplacementHandler,
        TransactionOption... options) {
      this.session = session;
      this.options = options;
      this.sessionReplacementHandler = sessionReplacementHandler;
    }

    @Override
    public TransactionContext begin() {
      this.delegate = session.get().transactionManager(options);
      // This cannot throw a SessionNotFoundException, as it does not call the BeginTransaction RPC.
      // Instead, the BeginTransaction will be included with the first statement of the transaction.
      return internalBegin();
    }

    private TransactionContext internalBegin() {
      TransactionContext res = new SessionPoolTransactionContext(this, delegate.begin());
      session.get().markUsed();
      return res;
    }

    @Override
    public SpannerException handleSessionNotFound(SessionNotFoundException notFoundException) {
      session = sessionReplacementHandler.replaceSession(notFoundException, session);
      CachedSession cachedSession = session.get();
      delegate = cachedSession.getDelegate().transactionManager(options);
      restartedAfterSessionNotFound = true;
      return createAbortedExceptionWithMinimalRetryDelay(notFoundException);
    }

    private static SpannerException createAbortedExceptionWithMinimalRetryDelay(
        SessionNotFoundException notFoundException) {
      return SpannerExceptionFactory.newSpannerException(
          ErrorCode.ABORTED,
          notFoundException.getMessage(),
          SpannerExceptionFactory.createAbortedExceptionWithRetryDelay(
              notFoundException.getMessage(), notFoundException, 0, 1));
    }

    @Override
    public void commit() {
      try {
        delegate.commit();
      } catch (SessionNotFoundException e) {
        throw handleSessionNotFound(e);
      } finally {
        if (getState() != TransactionState.ABORTED) {
          close();
        }
      }
    }

    @Override
    public void rollback() {
      try {
        delegate.rollback();
      } finally {
        close();
      }
    }

    @Override
    public TransactionContext resetForRetry() {
      while (true) {
        try {
          if (restartedAfterSessionNotFound) {
            TransactionContext res = new SessionPoolTransactionContext(this, delegate.begin());
            restartedAfterSessionNotFound = false;
            return res;
          } else {
            return new SessionPoolTransactionContext(this, delegate.resetForRetry());
          }
        } catch (SessionNotFoundException e) {
          session = sessionReplacementHandler.replaceSession(e, session);
          CachedSession cachedSession = session.get();
          delegate = cachedSession.getDelegate().transactionManager(options);
          restartedAfterSessionNotFound = true;
        }
      }
    }

    @Override
    public Timestamp getCommitTimestamp() {
      return delegate.getCommitTimestamp();
    }

    @Override
    public CommitResponse getCommitResponse() {
      return delegate.getCommitResponse();
    }

    @Override
    public void close() {
      if (closed) {
        return;
      }
      closed = true;
      try {
        if (delegate != null) {
          delegate.close();
        }
      } finally {
        session.close();
      }
    }

    @Override
    public TransactionState getState() {
      if (restartedAfterSessionNotFound) {
        return TransactionState.ABORTED;
      } else {
        return delegate == null ? null : delegate.getState();
      }
    }
  }

  /**
   * {@link TransactionRunner} that automatically handles {@link SessionNotFoundException}s by
   * replacing the underlying session and then restarts the transaction.
   */
  private static final class SessionPoolTransactionRunner<I extends SessionFuture>
      implements TransactionRunner {

    private I session;
    private final SessionReplacementHandler<I> sessionReplacementHandler;
    private final TransactionOption[] options;
    private TransactionRunner runner;

    private SessionPoolTransactionRunner(
        I session,
        SessionReplacementHandler sessionReplacementHandler,
        TransactionOption... options) {
      this.session = session;
      this.options = options;
      this.sessionReplacementHandler = sessionReplacementHandler;
    }

    private TransactionRunner getRunner() {
      if (this.runner == null) {
        this.runner = session.get().readWriteTransaction(options);
      }
      return runner;
    }

    @Override
    @Nullable
    public <T> T run(TransactionCallable<T> callable) {
      try {
        T result;
        while (true) {
          try {
            result = getRunner().run(callable);
            break;
          } catch (SessionNotFoundException e) {
            session = sessionReplacementHandler.replaceSession(e, session);
            CachedSession cachedSession = session.get();
            runner = cachedSession.getDelegate().readWriteTransaction();
          }
        }
        session.get().markUsed();
        return result;
      } catch (SpannerException e) {
        session.get().setLastException(e);
        throw e;
      } finally {
        session.close();
      }
    }

    @Override
    public Timestamp getCommitTimestamp() {
      return getRunner().getCommitTimestamp();
    }

    @Override
    public CommitResponse getCommitResponse() {
      return getRunner().getCommitResponse();
    }

    @Override
    public TransactionRunner allowNestedTransaction() {
      getRunner().allowNestedTransaction();
      return this;
    }
  }

  private static class SessionPoolAsyncRunner<I extends SessionFuture> implements AsyncRunner {
    private volatile I session;
    private final SessionReplacementHandler<I> sessionReplacementHandler;
    private final TransactionOption[] options;
    private SettableApiFuture<CommitResponse> commitResponse;

    private SessionPoolAsyncRunner(
        I session,
        SessionReplacementHandler sessionReplacementHandler,
        TransactionOption... options) {
      this.session = session;
      this.options = options;
      this.sessionReplacementHandler = sessionReplacementHandler;
    }

    @Override
    public <R> ApiFuture<R> runAsync(final AsyncWork<R> work, Executor executor) {
      commitResponse = SettableApiFuture.create();
      final SettableApiFuture<R> res = SettableApiFuture.create();
      executor.execute(
          () -> {
            SpannerException exception = null;
            R r = null;
            AsyncRunner runner = null;
            while (true) {
              SpannerException se = null;
              try {
                runner = session.get().runAsync(options);
                r = runner.runAsync(work, MoreExecutors.directExecutor()).get();
                break;
              } catch (ExecutionException e) {
                se = asSpannerException(e.getCause());
              } catch (InterruptedException e) {
                se = SpannerExceptionFactory.propagateInterrupt(e);
              } catch (Throwable t) {
                se = SpannerExceptionFactory.newSpannerException(t);
              } finally {
                if (se instanceof SessionNotFoundException) {
                  try {
                    // The replaceSession method will re-throw the SessionNotFoundException if the
                    // session cannot be replaced with a new one.
                    session =
                        sessionReplacementHandler.replaceSession(
                            (SessionNotFoundException) se, session);
                    se = null;
                  } catch (SessionNotFoundException e) {
                    exception = e;
                    break;
                  }
                } else {
                  exception = se;
                  break;
                }
              }
            }
            session.get().markUsed();
            session.close();
            setCommitResponse(runner);
            if (exception != null) {
              res.setException(exception);
            } else {
              res.set(r);
            }
          });
      return res;
    }

    private void setCommitResponse(AsyncRunner delegate) {
      try {
        commitResponse.set(delegate.getCommitResponse().get());
      } catch (Throwable t) {
        commitResponse.setException(t);
      }
    }

    @Override
    public ApiFuture<Timestamp> getCommitTimestamp() {
      checkState(commitResponse != null, "runAsync() has not yet been called");
      return ApiFutures.transform(
          commitResponse, CommitResponse::getCommitTimestamp, MoreExecutors.directExecutor());
    }

    @Override
    public ApiFuture<CommitResponse> getCommitResponse() {
      checkState(commitResponse != null, "runAsync() has not yet been called");
      return commitResponse;
    }
  }

  // Exception class used just to track the stack trace at the point when a session was handed out
  // from the pool.
  final class LeakedSessionException extends RuntimeException {
    private static final long serialVersionUID = 1451131180314064914L;

    private LeakedSessionException() {
      super("Session was checked out from the pool at " + clock.instant());
    }

    private LeakedSessionException(String message) {
      super(message);
    }
  }

  private enum SessionState {
    AVAILABLE,
    BUSY,
    CLOSING,
  }

  private PooledSessionFuture createPooledSessionFuture(
      ListenableFuture<PooledSession> future, ISpan span) {
    return new PooledSessionFuture(future, span);
  }

  /** Wrapper class for the {@link SessionFuture} implementations. */
  interface SessionFutureWrapper<T extends SessionFuture> extends DatabaseClient {

    /** Method to resolve {@link SessionFuture} implementation for different use-cases. */
    T get();

    default Dialect getDialect() {
      return get().getDialect();
    }

    default String getDatabaseRole() {
      return get().getDatabaseRole();
    }

    default Timestamp write(Iterable<Mutation> mutations) throws SpannerException {
      return get().write(mutations);
    }

    default CommitResponse writeWithOptions(
        Iterable<Mutation> mutations, TransactionOption... options) throws SpannerException {
      return get().writeWithOptions(mutations, options);
    }

    default Timestamp writeAtLeastOnce(Iterable<Mutation> mutations) throws SpannerException {
      return get().writeAtLeastOnce(mutations);
    }

    default CommitResponse writeAtLeastOnceWithOptions(
        Iterable<Mutation> mutations, TransactionOption... options) throws SpannerException {
      return get().writeAtLeastOnceWithOptions(mutations, options);
    }

    default ServerStream<BatchWriteResponse> batchWriteAtLeastOnce(
        Iterable<MutationGroup> mutationGroups, TransactionOption... options)
        throws SpannerException {
      return get().batchWriteAtLeastOnce(mutationGroups, options);
    }

    default ReadContext singleUse() {
      return get().singleUse();
    }

    default ReadContext singleUse(TimestampBound bound) {
      return get().singleUse(bound);
    }

    default ReadOnlyTransaction singleUseReadOnlyTransaction() {
      return get().singleUseReadOnlyTransaction();
    }

    default ReadOnlyTransaction singleUseReadOnlyTransaction(TimestampBound bound) {
      return get().singleUseReadOnlyTransaction(bound);
    }

    default ReadOnlyTransaction readOnlyTransaction() {
      return get().readOnlyTransaction();
    }

    default ReadOnlyTransaction readOnlyTransaction(TimestampBound bound) {
      return get().readOnlyTransaction(bound);
    }

    default TransactionRunner readWriteTransaction(TransactionOption... options) {
      return get().readWriteTransaction(options);
    }

    default TransactionManager transactionManager(TransactionOption... options) {
      return get().transactionManager(options);
    }

    default AsyncRunner runAsync(TransactionOption... options) {
      return get().runAsync(options);
    }

    default AsyncTransactionManager transactionManagerAsync(TransactionOption... options) {
      return get().transactionManagerAsync(options);
    }

    default long executePartitionedUpdate(Statement stmt, UpdateOption... options) {
      return get().executePartitionedUpdate(stmt, options);
    }
  }

  class PooledSessionFutureWrapper implements SessionFutureWrapper<PooledSessionFuture> {
    PooledSessionFuture pooledSessionFuture;

    public PooledSessionFutureWrapper(PooledSessionFuture pooledSessionFuture) {
      this.pooledSessionFuture = pooledSessionFuture;
    }

    @Override
    public PooledSessionFuture get() {
      return this.pooledSessionFuture;
    }
  }

  class MultiplexedSessionFutureWrapper implements SessionFutureWrapper<MultiplexedSessionFuture> {
    private ISpan span;
    private volatile MultiplexedSessionFuture multiplexedSessionFuture;

    public MultiplexedSessionFutureWrapper(ISpan span) {
      this.span = span;
    }

    @Override
    public MultiplexedSessionFuture get() {
      if (resourceNotFoundException != null) {
        span.addAnnotation("Database has been deleted");
        throw SpannerExceptionFactory.newSpannerException(
            ErrorCode.NOT_FOUND,
            String.format(
                "The session pool has been invalidated because a previous RPC returned 'Database not found': %s",
                resourceNotFoundException.getMessage()),
            resourceNotFoundException);
      }
      if (multiplexedSessionFuture == null) {
        synchronized (lock) {
          if (multiplexedSessionFuture == null) {
            // Creating a new reference where the request's span state can be stored.
            MultiplexedSessionFuture multiplexedSessionFuture = new MultiplexedSessionFuture(span);
            this.multiplexedSessionFuture = multiplexedSessionFuture;
            return multiplexedSessionFuture;
          }
        }
      }
      return multiplexedSessionFuture;
    }
  }

  interface SessionFuture extends Session {

    /**
     * We need to do this because every implementation of {@link SessionFuture} today extends {@link
     * SimpleForwardingListenableFuture}. The get() method in parent {@link
     * java.util.concurrent.Future} classes specifies checked exceptions in method signature.
     *
     * <p>This method is a workaround we don't have to handle checked exceptions specified by other
     * interfaces.
     */
    CachedSession get();

    default void addListener(Runnable listener, Executor exec) {}
  }

  class PooledSessionFuture extends SimpleForwardingListenableFuture<PooledSession>
      implements SessionFuture {

    private volatile LeakedSessionException leakedException;
    private volatile AtomicBoolean inUse = new AtomicBoolean();
    private volatile CountDownLatch initialized = new CountDownLatch(1);
    private final ISpan span;

    @VisibleForTesting
    PooledSessionFuture(ListenableFuture<PooledSession> delegate, ISpan span) {
      super(delegate);
      this.span = span;
    }

    @VisibleForTesting
    void clearLeakedException() {
      this.leakedException = null;
    }

    private void markCheckedOut() {
      if (options.isTrackStackTraceOfSessionCheckout()) {
        this.leakedException = new LeakedSessionException();
      }
    }

    @Override
    public Timestamp write(Iterable<Mutation> mutations) throws SpannerException {
      return writeWithOptions(mutations).getCommitTimestamp();
    }

    @Override
    public CommitResponse writeWithOptions(
        Iterable<Mutation> mutations, TransactionOption... options) throws SpannerException {
      return get().writeWithOptions(mutations, options);
    }

    @Override
    public Timestamp writeAtLeastOnce(Iterable<Mutation> mutations) throws SpannerException {
      return writeAtLeastOnceWithOptions(mutations).getCommitTimestamp();
    }

    @Override
    public CommitResponse writeAtLeastOnceWithOptions(
        Iterable<Mutation> mutations, TransactionOption... options) throws SpannerException {
      return get().writeAtLeastOnceWithOptions(mutations, options);
    }

    @Override
    public ServerStream<BatchWriteResponse> batchWriteAtLeastOnce(
        Iterable<MutationGroup> mutationGroups, TransactionOption... options)
        throws SpannerException {
      return get().batchWriteAtLeastOnce(mutationGroups, options);
    }

    @Override
    public ReadContext singleUse() {
      try {
        return new AutoClosingReadContext<>(
            session -> {
              PooledSession ps = session.get();
              return ps.delegate.singleUse();
            },
            SessionPool.this,
            pooledSessionReplacementHandler,
            this,
            true);
      } catch (Exception e) {
        close();
        throw e;
      }
    }

    @Override
    public ReadContext singleUse(final TimestampBound bound) {
      try {
        return new AutoClosingReadContext<>(
            session -> {
              PooledSession ps = session.get();
              return ps.delegate.singleUse(bound);
            },
            SessionPool.this,
            pooledSessionReplacementHandler,
            this,
            true);
      } catch (Exception e) {
        close();
        throw e;
      }
    }

    @Override
    public ReadOnlyTransaction singleUseReadOnlyTransaction() {
      return internalReadOnlyTransaction(
          session -> {
            PooledSession ps = session.get();
            return ps.delegate.singleUseReadOnlyTransaction();
          },
          true);
    }

    @Override
    public ReadOnlyTransaction singleUseReadOnlyTransaction(final TimestampBound bound) {
      return internalReadOnlyTransaction(
          session -> {
            PooledSession ps = session.get();
            return ps.delegate.singleUseReadOnlyTransaction(bound);
          },
          true);
    }

    @Override
    public ReadOnlyTransaction readOnlyTransaction() {
      return internalReadOnlyTransaction(
          session -> {
            PooledSession ps = session.get();
            return ps.delegate.readOnlyTransaction();
          },
          false);
    }

    @Override
    public ReadOnlyTransaction readOnlyTransaction(final TimestampBound bound) {
      return internalReadOnlyTransaction(
          session -> {
            PooledSession ps = session.get();
            return ps.delegate.readOnlyTransaction(bound);
          },
          false);
    }

    private ReadOnlyTransaction internalReadOnlyTransaction(
        Function<PooledSessionFuture, ReadOnlyTransaction> transactionSupplier,
        boolean isSingleUse) {
      try {
        return new AutoClosingReadTransaction<>(
            transactionSupplier,
            SessionPool.this,
            pooledSessionReplacementHandler,
            this,
            isSingleUse);
      } catch (Exception e) {
        close();
        throw e;
      }
    }

    @Override
    public TransactionRunner readWriteTransaction(TransactionOption... options) {
      return new SessionPoolTransactionRunner<>(this, pooledSessionReplacementHandler, options);
    }

    @Override
    public TransactionManager transactionManager(TransactionOption... options) {
      return new AutoClosingTransactionManager<>(this, pooledSessionReplacementHandler, options);
    }

    @Override
    public AsyncRunner runAsync(TransactionOption... options) {
      return new SessionPoolAsyncRunner(this, pooledSessionReplacementHandler, options);
    }

    @Override
    public AsyncTransactionManager transactionManagerAsync(TransactionOption... options) {
      return new SessionPoolAsyncTransactionManager<>(
          pooledSessionReplacementHandler, this, options);
    }

    @Override
    public long executePartitionedUpdate(Statement stmt, UpdateOption... options) {
      return get(true).executePartitionedUpdate(stmt, options);
    }

    @Override
    public String getName() {
      return get().getName();
    }

    @Override
    public void close() {
      try {
        asyncClose().get();
      } catch (InterruptedException e) {
        throw SpannerExceptionFactory.propagateInterrupt(e);
      } catch (ExecutionException e) {
        throw asSpannerException(e.getCause());
      }
    }

    @Override
    public ApiFuture<Empty> asyncClose() {
      try {
        PooledSession delegate = getOrNull();
        if (delegate != null) {
          return delegate.asyncClose();
        }
      } finally {
        synchronized (lock) {
          leakedException = null;
          checkedOutSessions.remove(this);
        }
      }
      return ApiFutures.immediateFuture(Empty.getDefaultInstance());
    }

    private PooledSession getOrNull() {
      try {
        return get();
      } catch (Throwable t) {
        return null;
      }
    }

    @Override
    public PooledSession get() {
      return get(false);
    }

    PooledSession get(final boolean eligibleForLongRunning) {
      if (inUse.compareAndSet(false, true)) {
        PooledSession res = null;
        try {
          res = super.get();
        } catch (Throwable e) {
          // ignore the exception as it will be handled by the call to super.get() below.
        }
        if (res != null) {
          res.markBusy(span);
          span.addAnnotation("Using Session", "sessionId", res.getName());
          synchronized (lock) {
            incrementNumSessionsInUse(false);
            checkedOutSessions.add(this);
          }
          res.eligibleForLongRunning = eligibleForLongRunning;
        }
        initialized.countDown();
      }
      try {
        initialized.await();
        return super.get();
      } catch (ExecutionException e) {
        throw SpannerExceptionFactory.newSpannerException(e.getCause());
      } catch (InterruptedException e) {
        throw SpannerExceptionFactory.propagateInterrupt(e);
      }
    }
  }

  class MultiplexedSessionFuture implements SessionFuture {

    private final ISpan span;
    private volatile MultiplexedSession multiplexedSession;

    MultiplexedSessionFuture(ISpan span) {
      this.span = span;
    }

    @Override
    public Timestamp write(Iterable<Mutation> mutations) throws SpannerException {
      return writeWithOptions(mutations).getCommitTimestamp();
    }

    @Override
    public CommitResponse writeWithOptions(
        Iterable<Mutation> mutations, TransactionOption... options) throws SpannerException {
      try {
        return get().writeWithOptions(mutations, options);
      } finally {
        close();
      }
    }

    @Override
    public Timestamp writeAtLeastOnce(Iterable<Mutation> mutations) throws SpannerException {
      return writeAtLeastOnceWithOptions(mutations).getCommitTimestamp();
    }

    @Override
    public CommitResponse writeAtLeastOnceWithOptions(
        Iterable<Mutation> mutations, TransactionOption... options) throws SpannerException {
      try {
        return get().writeAtLeastOnceWithOptions(mutations, options);
      } finally {
        close();
      }
    }

    @Override
    public ServerStream<BatchWriteResponse> batchWriteAtLeastOnce(
        Iterable<MutationGroup> mutationGroups, TransactionOption... options)
        throws SpannerException {
      try {
        return get().batchWriteAtLeastOnce(mutationGroups, options);
      } finally {
        close();
      }
    }

    @Override
    public ReadContext singleUse() {
      try {
        return new AutoClosingReadContext<>(
            session -> {
              MultiplexedSession multiplexedSession = session.get();
              return multiplexedSession.getDelegate().singleUse();
            },
            SessionPool.this,
            multiplexedSessionReplacementHandler,
            this,
            true);
      } catch (Exception e) {
        close();
        throw e;
      }
    }

    @Override
    public ReadContext singleUse(final TimestampBound bound) {
      try {
        return new AutoClosingReadContext<>(
            session -> {
              MultiplexedSession multiplexedSession = session.get();
              return multiplexedSession.getDelegate().singleUse(bound);
            },
            SessionPool.this,
            multiplexedSessionReplacementHandler,
            this,
            true);
      } catch (Exception e) {
        close();
        throw e;
      }
    }

    @Override
    public ReadOnlyTransaction singleUseReadOnlyTransaction() {
      return internalReadOnlyTransaction(
          session -> {
            MultiplexedSession multiplexedSession = session.get();
            return multiplexedSession.getDelegate().singleUseReadOnlyTransaction();
          },
          true);
    }

    @Override
    public ReadOnlyTransaction singleUseReadOnlyTransaction(final TimestampBound bound) {
      return internalReadOnlyTransaction(
          session -> {
            MultiplexedSession multiplexedSession = session.get();
            return multiplexedSession.getDelegate().singleUseReadOnlyTransaction(bound);
          },
          true);
    }

    @Override
    public ReadOnlyTransaction readOnlyTransaction() {
      return internalReadOnlyTransaction(
          session -> {
            MultiplexedSession multiplexedSession = session.get();
            return multiplexedSession.getDelegate().readOnlyTransaction();
          },
          false);
    }

    @Override
    public ReadOnlyTransaction readOnlyTransaction(final TimestampBound bound) {
      return internalReadOnlyTransaction(
          session -> {
            MultiplexedSession multiplexedSession = session.get();
            return multiplexedSession.getDelegate().readOnlyTransaction(bound);
          },
          false);
    }

    private ReadOnlyTransaction internalReadOnlyTransaction(
        Function<MultiplexedSessionFuture, ReadOnlyTransaction> transactionSupplier,
        boolean isSingleUse) {
      try {
        return new AutoClosingReadTransaction<>(
            transactionSupplier,
            SessionPool.this,
            multiplexedSessionReplacementHandler,
            this,
            isSingleUse);
      } catch (Exception e) {
        close();
        throw e;
      }
    }

    @Override
    public TransactionRunner readWriteTransaction(TransactionOption... options) {
      return new SessionPoolTransactionRunner<>(
          this, multiplexedSessionReplacementHandler, options);
    }

    @Override
    public TransactionManager transactionManager(TransactionOption... options) {
      return new AutoClosingTransactionManager<>(
          this, multiplexedSessionReplacementHandler, options);
    }

    @Override
    public AsyncRunner runAsync(TransactionOption... options) {
      return new SessionPoolAsyncRunner(this, multiplexedSessionReplacementHandler, options);
    }

    @Override
    public AsyncTransactionManager transactionManagerAsync(TransactionOption... options) {
      return new SessionPoolAsyncTransactionManager<>(
          multiplexedSessionReplacementHandler, this, options);
    }

    @Override
    public long executePartitionedUpdate(Statement stmt, UpdateOption... options) {
      try {
        return get().executePartitionedUpdate(stmt, options);
      } finally {
        close();
      }
    }

    @Override
    public String getName() {
      return get().getName();
    }

    @Override
    public void close() {
      try {
        asyncClose().get();
      } catch (InterruptedException e) {
        throw SpannerExceptionFactory.propagateInterrupt(e);
      } catch (ExecutionException e) {
        throw asSpannerException(e.getCause());
      }
    }

    @Override
    public ApiFuture<Empty> asyncClose() {
      MultiplexedSession delegate = getOrNull();
      if (delegate != null) {
        return delegate.asyncClose();
      }
      return ApiFutures.immediateFuture(Empty.getDefaultInstance());
    }

    private MultiplexedSession getOrNull() {
      try {
        return get();
      } catch (Throwable ignore) {
        // this exception will never be thrown for a multiplexed session since the Future
        // object is already initialised.
        return null;
      }
    }

    @Override
    public MultiplexedSession get() {
      try {
        if (multiplexedSession == null) {
          boolean created = false;
          synchronized (this) {
            if (multiplexedSession == null) {
              SessionImpl sessionImpl =
                  new SessionImpl(
                      sessionClient.getSpanner(), currentMultiplexedSessionReference.get().get());
              MultiplexedSession multiplexedSession = new MultiplexedSession(sessionImpl);
              multiplexedSession.markBusy(span);
              span.addAnnotation("Using Session", "sessionId", multiplexedSession.getName());
              this.multiplexedSession = multiplexedSession;
              created = true;
            }
          }
          if (created) {
            synchronized (lock) {
              incrementNumSessionsInUse(true);
            }
          }
        }
        return multiplexedSession;
      } catch (ExecutionException e) {
        throw SpannerExceptionFactory.newSpannerException(e.getCause());
      } catch (InterruptedException e) {
        throw SpannerExceptionFactory.propagateInterrupt(e);
      }
    }
  }

  interface CachedSession extends Session {

    SessionImpl getDelegate();

    void markBusy(ISpan span);

    void markUsed();

    SpannerException setLastException(SpannerException exception);

    // TODO This method can be removed once we fully migrate to multiplexed sessions.
    boolean isAllowReplacing();

    AsyncTransactionManagerImpl transactionManagerAsync(TransactionOption... options);

    void setAllowReplacing(boolean b);
  }

  class PooledSession implements CachedSession {

    @VisibleForTesting SessionImpl delegate;
    private volatile SpannerException lastException;
    private volatile boolean allowReplacing = true;

    /**
     * This ensures that the session is added at a random position in the pool the first time it is
     * actually added to the pool.
     */
    @GuardedBy("lock")
    private Position releaseToPosition = initialReleasePosition;

    /**
     * Property to mark if the session is eligible to be long-running. This can only be true if the
     * session is executing certain types of transactions (for ex - Partitioned DML) which can be
     * long-running. By default, most transaction types are not expected to be long-running and
     * hence this value is false.
     */
    private volatile boolean eligibleForLongRunning = false;

    /**
     * Property to mark if the session is no longer part of the session pool. For ex - A session
     * which is long-running gets cleaned up and removed from the pool.
     */
    private volatile boolean isRemovedFromPool = false;

    /**
     * Property to mark if a leaked session exception is already logged. Given a session maintainer
     * thread runs repeatedly at a defined interval, this property allows us to ensure that an
     * exception is logged only once per leaked session. This is to avoid noisy repeated logs around
     * session leaks for long-running sessions.
     */
    private volatile boolean isLeakedExceptionLogged = false;

    @GuardedBy("lock")
    private SessionState state;

    private PooledSession(SessionImpl delegate) {
      this.delegate = delegate;
      this.state = SessionState.AVAILABLE;

      // initialise the lastUseTime field for each session.
      this.markUsed();
    }

    int getChannel() {
      Long channelHint = (Long) delegate.getOptions().get(SpannerRpc.Option.CHANNEL_HINT);
      return channelHint == null
          ? 0
          : (int) (channelHint % sessionClient.getSpanner().getOptions().getNumChannels());
    }

    @Override
    public String toString() {
      return getName();
    }

    @VisibleForTesting
    @Override
    public void setAllowReplacing(boolean allowReplacing) {
      this.allowReplacing = allowReplacing;
    }

    @VisibleForTesting
    void setEligibleForLongRunning(boolean eligibleForLongRunning) {
      this.eligibleForLongRunning = eligibleForLongRunning;
    }

    @Override
    public Timestamp write(Iterable<Mutation> mutations) throws SpannerException {
      return writeWithOptions(mutations).getCommitTimestamp();
    }

    @Override
    public CommitResponse writeWithOptions(
        Iterable<Mutation> mutations, TransactionOption... options) throws SpannerException {
      try {
        markUsed();
        return delegate.writeWithOptions(mutations, options);
      } catch (SpannerException e) {
        throw lastException = e;
      }
    }

    @Override
    public Timestamp writeAtLeastOnce(Iterable<Mutation> mutations) throws SpannerException {
      return writeAtLeastOnceWithOptions(mutations).getCommitTimestamp();
    }

    @Override
    public CommitResponse writeAtLeastOnceWithOptions(
        Iterable<Mutation> mutations, TransactionOption... options) throws SpannerException {
      try {
        markUsed();
        return delegate.writeAtLeastOnceWithOptions(mutations, options);
      } catch (SpannerException e) {
        throw lastException = e;
      }
    }

    @Override
    public ServerStream<BatchWriteResponse> batchWriteAtLeastOnce(
        Iterable<MutationGroup> mutationGroups, TransactionOption... options)
        throws SpannerException {
      try {
        markUsed();
        return delegate.batchWriteAtLeastOnce(mutationGroups, options);
      } catch (SpannerException e) {
        throw lastException = e;
      }
    }

    @Override
    public long executePartitionedUpdate(Statement stmt, UpdateOption... options)
        throws SpannerException {
      try {
        markUsed();
        return delegate.executePartitionedUpdate(stmt, options);
      } catch (SpannerException e) {
        throw lastException = e;
      }
    }

    @Override
    public ReadContext singleUse() {
      return delegate.singleUse();
    }

    @Override
    public ReadContext singleUse(TimestampBound bound) {
      return delegate.singleUse(bound);
    }

    @Override
    public ReadOnlyTransaction singleUseReadOnlyTransaction() {
      return delegate.singleUseReadOnlyTransaction();
    }

    @Override
    public ReadOnlyTransaction singleUseReadOnlyTransaction(TimestampBound bound) {
      return delegate.singleUseReadOnlyTransaction(bound);
    }

    @Override
    public ReadOnlyTransaction readOnlyTransaction() {
      return delegate.readOnlyTransaction();
    }

    @Override
    public ReadOnlyTransaction readOnlyTransaction(TimestampBound bound) {
      return delegate.readOnlyTransaction(bound);
    }

    @Override
    public TransactionRunner readWriteTransaction(TransactionOption... options) {
      return delegate.readWriteTransaction(options);
    }

    @Override
    public AsyncRunner runAsync(TransactionOption... options) {
      return delegate.runAsync(options);
    }

    @Override
    public AsyncTransactionManagerImpl transactionManagerAsync(TransactionOption... options) {
      return delegate.transactionManagerAsync(options);
    }

    @Override
    public ApiFuture<Empty> asyncClose() {
      close();
      return ApiFutures.immediateFuture(Empty.getDefaultInstance());
    }

    @Override
    public void close() {
      synchronized (lock) {
        numSessionsInUse--;
        if (options.isFailIfSessionNotFound() && numSessionsInUse < 0) {
          throw new IllegalStateException("Num sessions in use is negative");
        }
        numSessionsReleased++;
      }
      if ((lastException != null && isSessionNotFound(lastException)) || isRemovedFromPool) {
        invalidateSession(this);
      } else {
        if (isDatabaseOrInstanceNotFound(lastException)) {
          // Mark this session pool as no longer valid and then release the session into the pool as
          // there is nothing we can do with it anyways.
          synchronized (lock) {
            SessionPool.this.resourceNotFoundException =
                MoreObjects.firstNonNull(
                    SessionPool.this.resourceNotFoundException,
                    (ResourceNotFoundException) lastException);
          }
        }
        lastException = null;
        isRemovedFromPool = false;
        if (state != SessionState.CLOSING) {
          state = SessionState.AVAILABLE;
        }
        releaseSession(this, false);
      }
    }

    @Override
    public String getName() {
      return delegate.getName();
    }

    private void keepAlive() {
      final ISpan previousSpan = delegate.getCurrentSpan();
      delegate.setCurrentSpan(tracer.getBlankSpan());
      try (ResultSet resultSet =
          delegate
              .singleUse(TimestampBound.ofMaxStaleness(60, TimeUnit.SECONDS))
              .executeQuery(Statement.newBuilder("SELECT 1").build())) {
        resultSet.next();
        markUsed();
      } finally {
        delegate.setCurrentSpan(previousSpan);
      }
    }

    private void determineDialectAsync(final SettableFuture<Dialect> dialect) {
      Preconditions.checkNotNull(dialect);
      executor.submit(
          () -> {
            try {
              dialect.set(determineDialect());
            } catch (Throwable t) {
              // Catch-all as we want to propagate all exceptions to anyone who might be interested
              // in the database dialect, and there's nothing sensible that we can do with it here.
              dialect.setException(t);
            } finally {
              releaseSession(this, false);
            }
          });
    }

    private Dialect determineDialect() {
      try (ResultSet dialectResultSet =
          delegate.singleUse().executeQuery(DETERMINE_DIALECT_STATEMENT)) {
        if (dialectResultSet.next()) {
          return Dialect.fromName(dialectResultSet.getString(0));
        } else {
          throw SpannerExceptionFactory.newSpannerException(
              ErrorCode.NOT_FOUND, "No dialect found for database");
        }
      }
    }

    @Override
    public SessionImpl getDelegate() {
      return this.delegate;
    }

    @Override
    public void markBusy(ISpan span) {
      this.delegate.setCurrentSpan(span);
      this.state = SessionState.BUSY;
    }

    private void markClosing() {
      this.state = SessionState.CLOSING;
    }

    @Override
    public void markUsed() {
      delegate.markUsed(clock.instant());
    }

    @Override
    public SpannerException setLastException(SpannerException exception) {
      this.lastException = exception;
      return exception;
    }

    @Override
    public boolean isAllowReplacing() {
      return this.allowReplacing;
    }

    @Override
    public TransactionManager transactionManager(TransactionOption... options) {
      return delegate.transactionManager(options);
    }
  }

  class MultiplexedSession implements CachedSession {
    final SessionImpl delegate;
    private volatile SpannerException lastException;

    MultiplexedSession(SessionImpl session) {
      this.delegate = session;
    }

    @Override
    public boolean isAllowReplacing() {
      // for multiplexed session there is only 1 session, hence there is nothing that we
      // can replace.
      return false;
    }

    @Override
    public void setAllowReplacing(boolean allowReplacing) {
      // for multiplexed session there is only 1 session, there is nothing that can be replaced.
      // hence this is no-op.
    }

    @Override
    public void markBusy(ISpan span) {
      this.delegate.setCurrentSpan(span);
    }

    @Override
    public void markUsed() {
      // no-op for a multiplexed session since we don't track the last-used time
      // in case of multiplexed session
    }

    @Override
    public SpannerException setLastException(SpannerException exception) {
      this.lastException = exception;
      return exception;
    }

    @Override
    public SessionImpl getDelegate() {
      return delegate;
    }

    @Override
    public Timestamp write(Iterable<Mutation> mutations) throws SpannerException {
      throw SpannerExceptionFactory.newSpannerException(
          ErrorCode.UNIMPLEMENTED, "Unimplemented with Multiplexed Session");
    }

    @Override
    public CommitResponse writeWithOptions(
        Iterable<Mutation> mutations, TransactionOption... options) throws SpannerException {
      throw SpannerExceptionFactory.newSpannerException(
          ErrorCode.UNIMPLEMENTED, "Unimplemented with Multiplexed Session");
    }

    @Override
    public Timestamp writeAtLeastOnce(Iterable<Mutation> mutations) throws SpannerException {
      throw SpannerExceptionFactory.newSpannerException(
          ErrorCode.UNIMPLEMENTED, "Unimplemented with Multiplexed Session");
    }

    @Override
    public CommitResponse writeAtLeastOnceWithOptions(
        Iterable<Mutation> mutations, TransactionOption... options) throws SpannerException {
      throw SpannerExceptionFactory.newSpannerException(
          ErrorCode.UNIMPLEMENTED, "Unimplemented with Multiplexed Session");
    }

    @Override
    public ServerStream<BatchWriteResponse> batchWriteAtLeastOnce(
        Iterable<MutationGroup> mutationGroups, TransactionOption... options)
        throws SpannerException {
      throw SpannerExceptionFactory.newSpannerException(
          ErrorCode.UNIMPLEMENTED, "Unimplemented with Multiplexed Session");
    }

    @Override
    public ReadContext singleUse() {
      return delegate.singleUse();
    }

    @Override
    public ReadContext singleUse(TimestampBound bound) {
      return delegate.singleUse(bound);
    }

    @Override
    public ReadOnlyTransaction singleUseReadOnlyTransaction() {
      return delegate.singleUseReadOnlyTransaction();
    }

    @Override
    public ReadOnlyTransaction singleUseReadOnlyTransaction(TimestampBound bound) {
      return delegate.singleUseReadOnlyTransaction(bound);
    }

    @Override
    public ReadOnlyTransaction readOnlyTransaction() {
      return delegate.readOnlyTransaction();
    }

    @Override
    public ReadOnlyTransaction readOnlyTransaction(TimestampBound bound) {
      return delegate.readOnlyTransaction(bound);
    }

    @Override
    public TransactionRunner readWriteTransaction(TransactionOption... options) {
      throw SpannerExceptionFactory.newSpannerException(
          ErrorCode.UNIMPLEMENTED, "Unimplemented with Multiplexed Session");
    }

    @Override
    public TransactionManager transactionManager(TransactionOption... options) {
      throw SpannerExceptionFactory.newSpannerException(
          ErrorCode.UNIMPLEMENTED, "Unimplemented with Multiplexed Session");
    }

    @Override
    public AsyncRunner runAsync(TransactionOption... options) {
      throw SpannerExceptionFactory.newSpannerException(
          ErrorCode.UNIMPLEMENTED, "Unimplemented with Multiplexed Session");
    }

    @Override
    public AsyncTransactionManagerImpl transactionManagerAsync(TransactionOption... options) {
      throw SpannerExceptionFactory.newSpannerException(
          ErrorCode.UNIMPLEMENTED, "Unimplemented with Multiplexed Session");
    }

    @Override
    public long executePartitionedUpdate(Statement stmt, UpdateOption... options) {
      throw SpannerExceptionFactory.newSpannerException(
          ErrorCode.UNIMPLEMENTED, "Unimplemented with Multiplexed Session");
    }

    @Override
    public String getName() {
      return delegate.getName();
    }

    @Override
    public void close() {
      synchronized (lock) {
        numMultiplexedSessionsReleased++;
        if (isDatabaseOrInstanceNotFound(lastException)) {
          SessionPool.this.resourceNotFoundException =
              MoreObjects.firstNonNull(
                  SessionPool.this.resourceNotFoundException,
                  (ResourceNotFoundException) lastException);
        }
      }
    }

    @Override
    public ApiFuture<Empty> asyncClose() {
      close();
      return ApiFutures.immediateFuture(Empty.getDefaultInstance());
    }
  }

  private final class WaiterFuture extends ForwardingListenableFuture<PooledSession> {
    private static final long MAX_SESSION_WAIT_TIMEOUT = 240_000L;
    private final SettableFuture<PooledSession> waiter = SettableFuture.create();

    @Override
    protected ListenableFuture<? extends PooledSession> delegate() {
      return waiter;
    }

    private void put(PooledSession session) {
      waiter.set(session);
    }

    private void put(SpannerException e) {
      waiter.setException(e);
    }

    @Override
    public PooledSession get() {
      long currentTimeout = options.getInitialWaitForSessionTimeoutMillis();
      while (true) {
        ISpan span = tracer.spanBuilder(WAIT_FOR_SESSION);
        try (IScope waitScope = tracer.withSpan(span)) {
          PooledSession s =
              pollUninterruptiblyWithTimeout(currentTimeout, options.getAcquireSessionTimeout());
          if (s == null) {
            // Set the status to DEADLINE_EXCEEDED and retry.
            numWaiterTimeouts.incrementAndGet();
            tracer.getCurrentSpan().setStatus(ErrorCode.DEADLINE_EXCEEDED);
            currentTimeout = Math.min(currentTimeout * 2, MAX_SESSION_WAIT_TIMEOUT);
          } else {
            return s;
          }
        } catch (Exception e) {
          if (e instanceof SpannerException
              && ErrorCode.RESOURCE_EXHAUSTED.equals(((SpannerException) e).getErrorCode())) {
            numWaiterTimeouts.incrementAndGet();
            tracer.getCurrentSpan().setStatus(ErrorCode.RESOURCE_EXHAUSTED);
          }
          span.setStatus(e);
          throw e;
        } finally {
          span.end();
        }
      }
    }

    private PooledSession pollUninterruptiblyWithTimeout(
        long timeoutMillis, Duration acquireSessionTimeout) {
      boolean interrupted = false;
      try {
        while (true) {
          try {
            return acquireSessionTimeout == null
                ? waiter.get(timeoutMillis, TimeUnit.MILLISECONDS)
                : waiter.get(acquireSessionTimeout.toMillis(), TimeUnit.MILLISECONDS);
          } catch (InterruptedException e) {
            interrupted = true;
          } catch (TimeoutException e) {
            if (acquireSessionTimeout != null) {
              SpannerException exception =
                  SpannerExceptionFactory.newSpannerException(
                      ErrorCode.RESOURCE_EXHAUSTED,
                      "Timed out after waiting "
                          + acquireSessionTimeout.toMillis()
                          + "ms for acquiring session. To mitigate error SessionPoolOptions#setAcquireSessionTimeout(Duration) to set a higher timeout"
                          + " or increase the number of sessions in the session pool.");
              if (waiter.setException(exception)) {
                // Only throw the exception if setting it on the waiter was successful. The
                // waiter.setException(..) method returns false if some other thread in the meantime
                // called waiter.set(..), which means that a session became available between the
                // time that the TimeoutException was thrown and now.
                throw exception;
              }
            }
            return null;
          } catch (ExecutionException e) {
            throw SpannerExceptionFactory.newSpannerException(e.getCause());
          }
        }
      } finally {
        if (interrupted) {
          Thread.currentThread().interrupt();
        }
      }
    }
  }

  /**
   * Background task to maintain the pool. Tasks:
   *
   * <ul>
   *   <li>Removes idle sessions from the pool. Sessions that go above MinSessions that have not
   *       been used for the last 55 minutes will be removed from the pool. These will automatically
   *       be garbage collected by the backend.
   *   <li>Keeps alive sessions that have not been used for a user configured time in order to keep
   *       MinSessions sessions alive in the pool at any time. The keep-alive traffic is smeared out
   *       over a window of 10 minutes to avoid bursty traffic.
   *   <li>Removes unexpected long running transactions from the pool. Only certain transaction
   *       types (for ex - Partitioned DML / Batch Reads) can be long running. This tasks checks the
   *       sessions which have been inactive for a longer than usual duration (for ex - 60 minutes)
   *       and removes such sessions from the pool.
   * </ul>
   */
  final class PoolMaintainer {

    // Delay post which the maintainer will retry creating/replacing the current multiplexed session
    private final Duration multiplexedSessionCreationRetryDelay = Duration.ofMinutes(10);

    // Length of the window in millis over which we keep track of maximum number of concurrent
    // sessions in use.
    private final Duration windowLength = Duration.ofMillis(TimeUnit.MINUTES.toMillis(10));
    // Frequency of the timer loop.
    @VisibleForTesting final long loopFrequency = options.getLoopFrequency();
    // Number of loop iterations in which we need to close all the sessions waiting for closure.
    @VisibleForTesting final long numClosureCycles = windowLength.toMillis() / loopFrequency;
    private final Duration keepAliveMillis =
        Duration.ofMillis(TimeUnit.MINUTES.toMillis(options.getKeepAliveIntervalMinutes()));
    // Number of loop iterations in which we need to keep alive all the sessions
    @VisibleForTesting final long numKeepAliveCycles = keepAliveMillis.toMillis() / loopFrequency;

    /**
     * Variable maintaining the last execution time of the long-running transaction cleanup task.
     *
     * <p>The long-running transaction cleanup needs to be performed every X minutes. The X minutes
     * recurs multiple times within the invocation of the pool maintainer thread. For ex - If the
     * main thread runs every 10s and the long-running transaction clean-up needs to be performed
     * every 2 minutes, then we need to keep a track of when was the last time that this task
     * executed and makes sure we only execute it every 2 minutes and not every 10 seconds.
     */
    @VisibleForTesting Instant lastExecutionTime;

    @VisibleForTesting Instant multiplexedSessionReplacementAttemptTime;

    /**
     * The previous numSessionsAcquired seen by the maintainer. This is used to calculate the
     * transactions per second, which again is used to determine whether to randomize the order of
     * the session pool.
     */
    private long prevNumSessionsAcquired;

    boolean closed = false;

    @GuardedBy("lock")
    ScheduledFuture<?> scheduledFuture;

    @GuardedBy("lock")
    boolean running;

    void init() {
      lastExecutionTime = clock.instant();
      multiplexedSessionReplacementAttemptTime = clock.instant();

      // Scheduled pool maintenance worker.
      synchronized (lock) {
        scheduledFuture =
            executor.scheduleAtFixedRate(
                this::maintainPool, loopFrequency, loopFrequency, TimeUnit.MILLISECONDS);
      }
    }

    void close() {
      synchronized (lock) {
        if (!closed) {
          closed = true;
          scheduledFuture.cancel(false);
          if (!running) {
            decrementPendingClosures(1);
          }
        }
      }
    }

    boolean isClosed() {
      synchronized (lock) {
        return closed;
      }
    }

    // Does various pool maintenance activities.
    void maintainPool() {
      synchronized (lock) {
        if (SessionPool.this.isClosed()) {
          return;
        }
        running = true;
        if (loopFrequency >= 1000L) {
          SessionPool.this.transactionsPerSecond =
              (SessionPool.this.numSessionsAcquired - prevNumSessionsAcquired)
                  / (loopFrequency / 1000L);
        }
        this.prevNumSessionsAcquired = SessionPool.this.numSessionsAcquired;
      }
      Instant currTime = clock.instant();
      maintainMultiplexedSession(currTime);
      removeIdleSessions(currTime);
      // Now go over all the remaining sessions and see if they need to be kept alive explicitly.
      keepAliveSessions(currTime);
      replenishPool();
      synchronized (lock) {
        running = false;
        if (SessionPool.this.isClosed()) {
          decrementPendingClosures(1);
        }
      }
      removeLongRunningSessions(currTime);
    }

    private void removeIdleSessions(Instant currTime) {
      synchronized (lock) {
        // Determine the minimum last use time for a session to be deemed to still be alive. Remove
        // all sessions that have a lastUseTime before that time, unless it would cause us to go
        // below MinSessions.
        Instant minLastUseTime = currTime.minus(options.getRemoveInactiveSessionAfter());
        Iterator<PooledSession> iterator = sessions.descendingIterator();
        while (iterator.hasNext() && allSessions.size() > options.getMinSessions()) {
          PooledSession session = iterator.next();
          if (session.delegate.getLastUseTime().isBefore(minLastUseTime)) {
            if (session.state != SessionState.CLOSING) {
              boolean isRemoved = removeFromPool(session);
              if (isRemoved) {
                numIdleSessionsRemoved++;
                if (idleSessionRemovedListener != null) {
                  idleSessionRemovedListener.apply(session);
                }
              }
              iterator.remove();
            }
          }
        }
      }
    }

    private void keepAliveSessions(Instant currTime) {
      long numSessionsToKeepAlive;
      Instant keepAliveThreshold = currTime.minus(keepAliveMillis);
      synchronized (lock) {
        // In each cycle only keep alive a subset of sessions to prevent burst of traffic.
        numSessionsToKeepAlive = calculateNumSessionsToKeepAlive(keepAliveThreshold);
      }
      // Now go over all the remaining sessions and see if they need to be kept alive explicitly.
      // Keep chugging till there is no session that needs to be kept alive.
      while (numSessionsToKeepAlive > 0) {
        Tuple<PooledSession, Integer> sessionToKeepAlive;
        synchronized (lock) {
          sessionToKeepAlive = findSessionToKeepAlive(sessions, keepAliveThreshold, 0);
        }
        if (sessionToKeepAlive == null) {
          break;
        }
        try {
          logger.log(Level.FINE, "Keeping alive session " + sessionToKeepAlive.x().getName());
          numSessionsToKeepAlive--;
          sessionToKeepAlive.x().keepAlive();
          releaseSession(sessionToKeepAlive);
        } catch (SpannerException e) {
          handleException(e, sessionToKeepAlive);
        }
      }
    }

    private int calculateNumSessionsToKeepAlive(Instant keepAliveThreshold) {
      if (numSessionsInUse >= options.getMinSessions() + options.getMaxIdleSessions()) {
        // At least MinSessions are in use, so we don't have to ping any sessions.
        return 0;
      }
      return (int)
          Math.ceil((double) numSessionsNeedingKeepAlive(keepAliveThreshold) / numKeepAliveCycles);
    }

    private int numSessionsNeedingKeepAlive(Instant keepAliveThreshold) {
      int numSessionsNeedingKeepAlive = 0;
      int maxSessionsToKeepAlive = options.getMinSessions() + options.getMaxIdleSessions();
      for (PooledSession session : sessions) {
        if (session.delegate.getLastUseTime().isBefore(keepAliveThreshold)) {
          numSessionsNeedingKeepAlive++;
          if (numSessionsNeedingKeepAlive == maxSessionsToKeepAlive) {
            return numSessionsNeedingKeepAlive;
          }
        }
      }
      return numSessionsNeedingKeepAlive;
    }

    private void replenishPool() {
      synchronized (lock) {
        // If we have gone below min pool size, create that many sessions.
        int sessionCount = options.getMinSessions() - (totalSessions() + numSessionsBeingCreated);
        if (sessionCount > 0) {
          createSessions(getAllowedCreateSessions(sessionCount), false);
        }
      }
    }

    // cleans up sessions which are unexpectedly long-running.
    void removeLongRunningSessions(Instant currentTime) {
      try {
        if (SessionPool.this.isClosed()) {
          return;
        }
        final InactiveTransactionRemovalOptions inactiveTransactionRemovalOptions =
            options.getInactiveTransactionRemovalOptions();
        final Instant minExecutionTime =
            lastExecutionTime.plus(inactiveTransactionRemovalOptions.getExecutionFrequency());
        if (currentTime.isBefore(minExecutionTime)) {
          return;
        }
        lastExecutionTime = currentTime; // update this only after we have decided to execute task
        if (options.closeInactiveTransactions()
            || options.warnInactiveTransactions()
            || options.warnAndCloseInactiveTransactions()) {
          removeLongRunningSessions(currentTime, inactiveTransactionRemovalOptions);
        }
      } catch (final Throwable t) {
        logger.log(Level.WARNING, "Failed removing long running transactions", t);
      }
    }

    private void removeLongRunningSessions(
        final Instant currentTime,
        final InactiveTransactionRemovalOptions inactiveTransactionRemovalOptions) {
      synchronized (lock) {
        final double usedSessionsRatio = getRatioOfSessionsInUse();
        if (usedSessionsRatio > inactiveTransactionRemovalOptions.getUsedSessionsRatioThreshold()) {
          Iterator<PooledSessionFuture> iterator = checkedOutSessions.iterator();
          while (iterator.hasNext()) {
            final PooledSessionFuture sessionFuture = iterator.next();
            // the below get() call on future object is non-blocking since checkedOutSessions
            // collection is populated only when the get() method in {@code PooledSessionFuture} is
            // called.
            final PooledSession session = (PooledSession) sessionFuture.get();
            final Duration durationFromLastUse =
                Duration.between(session.getDelegate().getLastUseTime(), currentTime);
            if (!session.eligibleForLongRunning
                && durationFromLastUse.compareTo(
                        inactiveTransactionRemovalOptions.getIdleTimeThreshold())
                    > 0) {
              if ((options.warnInactiveTransactions() || options.warnAndCloseInactiveTransactions())
                  && !session.isLeakedExceptionLogged) {
                if (options.warnAndCloseInactiveTransactions()) {
                  logger.log(
                      Level.WARNING,
                      String.format("Removing long-running session => %s", session.getName()),
                      sessionFuture.leakedException);
                  session.isLeakedExceptionLogged = true;
                } else if (options.warnInactiveTransactions()) {
                  logger.log(
                      Level.WARNING,
                      String.format(
                          "Detected long-running session => %s. To automatically remove "
                              + "long-running sessions, set SessionOption ActionOnInactiveTransaction "
                              + "to WARN_AND_CLOSE by invoking setWarnAndCloseIfInactiveTransactions() method.",
                          session.getName()),
                      sessionFuture.leakedException);
                  session.isLeakedExceptionLogged = true;
                }
              }
              if ((options.closeInactiveTransactions()
                      || options.warnAndCloseInactiveTransactions())
                  && session.state != SessionState.CLOSING) {
                final boolean isRemoved = removeFromPool(session);
                if (isRemoved) {
                  session.isRemovedFromPool = true;
                  numLeakedSessionsRemoved++;
                  if (longRunningSessionRemovedListener != null) {
                    longRunningSessionRemovedListener.apply(session);
                  }
                }
                iterator.remove();
              }
            }
          }
        }
      }
    }

    void maintainMultiplexedSession(Instant currentTime) {
      try {
        if (options.getUseMultiplexedSession()) {
          synchronized (lock) {
            if (currentMultiplexedSessionReference.get().isDone()) {
              SessionReference sessionReference = getMultiplexedSessionInstance();
              if (sessionReference != null
                  && isMultiplexedSessionStale(sessionReference, currentTime)) {
                final Instant minExecutionTime =
                    multiplexedSessionReplacementAttemptTime.plus(
                        multiplexedSessionCreationRetryDelay);
                if (currentTime.isBefore(minExecutionTime)) {
                  return;
                }
                /*
                 This will attempt to create a new multiplexed session. if successfully created then
                 the existing session will be replaced. Note that there maybe active transactions
                 running on the stale session. Hence, it is important that we only replace the reference
                 and not invoke a DeleteSession RPC.
                */
                maybeCreateMultiplexedSession(multiplexedMaintainerConsumer);

                // update this only after we have attempted to replace the multiplexed session
                multiplexedSessionReplacementAttemptTime = currentTime;
              }
            }
          }
        }
      } catch (final Throwable t) {
        logger.log(Level.WARNING, "Failed to maintain multiplexed session", t);
      }
    }

    boolean isMultiplexedSessionStale(SessionReference sessionReference, Instant currentTime) {
      final Duration durationFromCreationTime =
          Duration.between(sessionReference.getCreateTime(), currentTime);
      return durationFromCreationTime.compareTo(options.getMultiplexedSessionMaintenanceDuration())
          > 0;
    }
  }

  enum Position {
    FIRST,
    LAST,
    RANDOM
  }

  /**
   * This statement is (currently) used to determine the dialect of the database that is used by the
   * session pool. This statement is subject to change when the INFORMATION_SCHEMA contains a table
   * where the dialect of the database can be read directly, and any tests that want to detect the
   * specific 'determine dialect statement' should rely on this constant instead of the actual
   * value.
   */
  @VisibleForTesting
  static final Statement DETERMINE_DIALECT_STATEMENT =
      Statement.newBuilder(
              "SELECT 'POSTGRESQL' AS DIALECT\n"
                  + "FROM INFORMATION_SCHEMA.SCHEMATA\n"
                  + "WHERE SCHEMA_NAME='information_schema'\n"
                  + "UNION ALL\n"
                  + "SELECT 'GOOGLE_STANDARD_SQL' AS DIALECT\n"
                  + "FROM INFORMATION_SCHEMA.SCHEMATA\n"
                  + "WHERE SCHEMA_NAME='INFORMATION_SCHEMA' AND CATALOG_NAME=''")
          .build();

  private final SessionPoolOptions options;
  private final SettableFuture<Dialect> dialect = SettableFuture.create();
  private final String databaseRole;
  private final SessionClient sessionClient;
  private final int numChannels;
  private final ScheduledExecutorService executor;
  private final ExecutorFactory<ScheduledExecutorService> executorFactory;

  final PoolMaintainer poolMaintainer;
  private final Clock clock;
  /**
   * initialReleasePosition determines where in the pool sessions are added when they are released
   * into the pool the first time. This is always RANDOM in production, but some tests use FIRST to
   * be able to verify the order of sessions in the pool. Using RANDOM ensures that we do not get an
   * unbalanced session pool where all sessions belonging to one gRPC channel are added to the same
   * region in the pool.
   */
  private final Position initialReleasePosition;

  private final Object lock = new Object();
  private final Random random = new Random();

  @GuardedBy("lock")
  private boolean detectDialectStarted;

  @GuardedBy("lock")
  private int pendingClosure;

  @GuardedBy("lock")
  private SettableFuture<Void> closureFuture;

  @GuardedBy("lock")
  private ClosedException closedException;

  @GuardedBy("lock")
  private ResourceNotFoundException resourceNotFoundException;

  @GuardedBy("lock")
  private boolean stopAutomaticPrepare;

  @GuardedBy("lock")
  private final LinkedList<PooledSession> sessions = new LinkedList<>();

  @GuardedBy("lock")
  private final Queue<WaiterFuture> waiters = new LinkedList<>();

  @GuardedBy("lock")
  private int numSessionsBeingCreated = 0;

  @GuardedBy("lock")
  private boolean multiplexedSessionBeingCreated = false;

  @GuardedBy("lock")
  private int numSessionsInUse = 0;

  @GuardedBy("lock")
  private int maxSessionsInUse = 0;

  @GuardedBy("lock")
  private long numSessionsAcquired = 0;

  @GuardedBy("lock")
  private long numMultiplexedSessionsAcquired = 0;

  @GuardedBy("lock")
  private long numSessionsReleased = 0;

  @GuardedBy("lock")
  private long numMultiplexedSessionsReleased = 0;

  @GuardedBy("lock")
  private long numIdleSessionsRemoved = 0;

  @GuardedBy("lock")
  private long transactionsPerSecond = 0L;

  @GuardedBy("lock")
  private long numLeakedSessionsRemoved = 0;

  private AtomicLong numWaiterTimeouts = new AtomicLong();

  private final AtomicReference<SettableApiFuture<SessionReference>>
      currentMultiplexedSessionReference = new AtomicReference<>(SettableApiFuture.create());

  @GuardedBy("lock")
  private final Set<PooledSession> allSessions = new HashSet<>();

  @GuardedBy("lock")
  @VisibleForTesting
  final Set<PooledSessionFuture> checkedOutSessions = new HashSet<>();

  private final SessionConsumer sessionConsumer = new SessionConsumerImpl();

  private final MultiplexedSessionInitializationConsumer multiplexedSessionInitializationConsumer =
      new MultiplexedSessionInitializationConsumer();
  private final MultiplexedSessionMaintainerConsumer multiplexedMaintainerConsumer =
      new MultiplexedSessionMaintainerConsumer();

  @VisibleForTesting Function<PooledSession, Void> idleSessionRemovedListener;

  @VisibleForTesting Function<PooledSession, Void> longRunningSessionRemovedListener;
  @VisibleForTesting Function<SessionReference, Void> multiplexedSessionRemovedListener;
  private final CountDownLatch waitOnMinSessionsLatch;
<<<<<<< HEAD
  private final SessionReplacementHandler<PooledSessionFuture> pooledSessionReplacementHandler =
=======
  private final CountDownLatch waitOnMultiplexedSessionsLatch;
  private final SessionReplacementHandler pooledSessionReplacementHandler =
>>>>>>> 6cec1bf1
      new PooledSessionReplacementHandler();
  private static final SessionReplacementHandler<MultiplexedSessionFuture>
      multiplexedSessionReplacementHandler = new MultiplexedSessionReplacementHandler();

  /**
   * Create a session pool with the given options and for the given database. It will also start
   * eagerly creating sessions if {@link SessionPoolOptions#getMinSessions()} is greater than 0.
   * Return pool is immediately ready for use, though getting a session might block for sessions to
   * be created.
   */
  static SessionPool createPool(
      SpannerOptions spannerOptions,
      SessionClient sessionClient,
      TraceWrapper tracer,
      List<LabelValue> labelValues,
      Attributes attributes) {
    final SessionPoolOptions sessionPoolOptions = spannerOptions.getSessionPoolOptions();

    // A clock instance is passed in {@code SessionPoolOptions} in order to allow mocking via tests.
    final Clock poolMaintainerClock = sessionPoolOptions.getPoolMaintainerClock();
    return createPool(
        sessionPoolOptions,
        spannerOptions.getDatabaseRole(),
        ((GrpcTransportOptions) spannerOptions.getTransportOptions()).getExecutorFactory(),
        sessionClient,
        poolMaintainerClock == null ? new Clock() : poolMaintainerClock,
        Position.RANDOM,
        Metrics.getMetricRegistry(),
        tracer,
        labelValues,
        spannerOptions.getOpenTelemetry(),
        attributes);
  }

  static SessionPool createPool(
      SessionPoolOptions poolOptions,
      ExecutorFactory<ScheduledExecutorService> executorFactory,
      SessionClient sessionClient,
      TraceWrapper tracer,
      OpenTelemetry openTelemetry) {
    return createPool(
        poolOptions,
        executorFactory,
        sessionClient,
        new Clock(),
        Position.RANDOM,
        tracer,
        openTelemetry);
  }

  static SessionPool createPool(
      SessionPoolOptions poolOptions,
      ExecutorFactory<ScheduledExecutorService> executorFactory,
      SessionClient sessionClient,
      Clock clock,
      Position initialReleasePosition,
      TraceWrapper tracer,
      OpenTelemetry openTelemetry) {
    return createPool(
        poolOptions,
        null,
        executorFactory,
        sessionClient,
        clock,
        initialReleasePosition,
        Metrics.getMetricRegistry(),
        tracer,
        SPANNER_DEFAULT_LABEL_VALUES,
        openTelemetry,
        null);
  }

  static SessionPool createPool(
      SessionPoolOptions poolOptions,
      String databaseRole,
      ExecutorFactory<ScheduledExecutorService> executorFactory,
      SessionClient sessionClient,
      Clock clock,
      Position initialReleasePosition,
      MetricRegistry metricRegistry,
      TraceWrapper tracer,
      List<LabelValue> labelValues,
      OpenTelemetry openTelemetry,
      Attributes attributes) {
    SessionPool pool =
        new SessionPool(
            poolOptions,
            databaseRole,
            executorFactory,
            executorFactory.get(),
            sessionClient,
            clock,
            initialReleasePosition,
            metricRegistry,
            tracer,
            labelValues,
            openTelemetry,
            attributes);
    pool.initPool();
    return pool;
  }

  private SessionPool(
      SessionPoolOptions options,
      String databaseRole,
      ExecutorFactory<ScheduledExecutorService> executorFactory,
      ScheduledExecutorService executor,
      SessionClient sessionClient,
      Clock clock,
      Position initialReleasePosition,
      MetricRegistry metricRegistry,
      TraceWrapper tracer,
      List<LabelValue> labelValues,
      OpenTelemetry openTelemetry,
      Attributes attributes) {
    this.options = options;
    this.databaseRole = databaseRole;
    this.executorFactory = executorFactory;
    this.executor = executor;
    this.sessionClient = sessionClient;
    this.numChannels = sessionClient.getSpanner().getOptions().getNumChannels();
    this.clock = clock;
    this.initialReleasePosition = initialReleasePosition;
    this.poolMaintainer = new PoolMaintainer();
    this.tracer = tracer;
    this.initOpenCensusMetricsCollection(metricRegistry, labelValues);
    this.initOpenTelemetryMetricsCollection(openTelemetry, attributes);
    this.waitOnMinSessionsLatch =
        options.getMinSessions() > 0 ? new CountDownLatch(1) : new CountDownLatch(0);
    this.waitOnMultiplexedSessionsLatch = new CountDownLatch(1);
  }

  /**
   * @return the {@link Dialect} of the underlying database. This method will block until the
   *     dialect is available. It will potentially execute one or two RPCs to get the dialect if
   *     necessary: One to create a session if there are no sessions in the pool (yet), and one to
   *     query the database for the dialect that is used. It is recommended that clients that always
   *     need to know the dialect set {@link
   *     SessionPoolOptions.Builder#setAutoDetectDialect(boolean)} to true. This will ensure that
   *     the dialect is fetched automatically in a background task when a session pool is created.
   */
  Dialect getDialect() {
    boolean mustDetectDialect = false;
    synchronized (lock) {
      if (!detectDialectStarted) {
        mustDetectDialect = true;
        detectDialectStarted = true;
      }
    }
    if (mustDetectDialect) {
      try (PooledSessionFuture session = getSession()) {
        dialect.set(((PooledSession) session.get()).determineDialect());
      }
    }
    try {
      return dialect.get(60L, TimeUnit.SECONDS);
    } catch (ExecutionException executionException) {
      throw asSpannerException(executionException);
    } catch (InterruptedException interruptedException) {
      throw SpannerExceptionFactory.propagateInterrupt(interruptedException);
    } catch (TimeoutException timeoutException) {
      throw SpannerExceptionFactory.propagateTimeout(timeoutException);
    }
  }

  SessionReplacementHandler<PooledSessionFuture> getPooledSessionReplacementHandler() {
    return pooledSessionReplacementHandler;
  }

  @Nullable
  public String getDatabaseRole() {
    return databaseRole;
  }

  @VisibleForTesting
  int getNumberOfSessionsInUse() {
    synchronized (lock) {
      return numSessionsInUse;
    }
  }

  @VisibleForTesting
  double getRatioOfSessionsInUse() {
    synchronized (lock) {
      final int maxSessions = options.getMaxSessions();
      if (maxSessions == 0) {
        return 0;
      }
      return (double) numSessionsInUse / maxSessions;
    }
  }

  boolean removeFromPool(PooledSession session) {
    synchronized (lock) {
      if (isClosed()) {
        decrementPendingClosures(1);
        return false;
      }
      session.markClosing();
      allSessions.remove(session);
      return true;
    }
  }

  long numIdleSessionsRemoved() {
    synchronized (lock) {
      return numIdleSessionsRemoved;
    }
  }

  @VisibleForTesting
  long numLeakedSessionsRemoved() {
    synchronized (lock) {
      return numLeakedSessionsRemoved;
    }
  }

  @VisibleForTesting
  int getNumberOfSessionsInPool() {
    synchronized (lock) {
      return sessions.size();
    }
  }

  @VisibleForTesting
  int getNumberOfSessionsBeingCreated() {
    synchronized (lock) {
      return numSessionsBeingCreated;
    }
  }

  @VisibleForTesting
  int getTotalSessionsPlusNumSessionsBeingCreated() {
    synchronized (lock) {
      return numSessionsBeingCreated + allSessions.size();
    }
  }

  @VisibleForTesting
  boolean isMultiplexedSessionBeingCreated() {
    synchronized (lock) {
      return multiplexedSessionBeingCreated;
    }
  }

  @VisibleForTesting
  long getNumWaiterTimeouts() {
    return numWaiterTimeouts.get();
  }

  private void initPool() {
    synchronized (lock) {
      poolMaintainer.init();
      if (options.getMinSessions() > 0) {
        createSessions(options.getMinSessions(), true);
      }
      if (options.getUseMultiplexedSession()) {
        maybeCreateMultiplexedSession(multiplexedSessionInitializationConsumer);
      }
    }
  }

  private boolean isClosed() {
    synchronized (lock) {
      return closureFuture != null;
    }
  }

  private void handleException(SpannerException e, Tuple<PooledSession, Integer> session) {
    if (isSessionNotFound(e)) {
      invalidateSession(session.x());
    } else {
      releaseSession(session);
    }
  }

  private boolean isSessionNotFound(SpannerException e) {
    return e.getErrorCode() == ErrorCode.NOT_FOUND && e.getMessage().contains("Session not found");
  }

  private boolean isDatabaseOrInstanceNotFound(@Nullable SpannerException e) {
    return e instanceof DatabaseNotFoundException || e instanceof InstanceNotFoundException;
  }

  private void invalidateSession(PooledSession session) {
    synchronized (lock) {
      if (isClosed()) {
        decrementPendingClosures(1);
        return;
      }
      allSessions.remove(session);
      // replenish the pool.
      createSessions(getAllowedCreateSessions(1), false);
    }
  }

  private Tuple<PooledSession, Integer> findSessionToKeepAlive(
      Queue<PooledSession> queue, Instant keepAliveThreshold, int numAlreadyChecked) {
    int numChecked = 0;
    Iterator<PooledSession> iterator = queue.iterator();
    while (iterator.hasNext()
        && (numChecked + numAlreadyChecked)
            < (options.getMinSessions() + options.getMaxIdleSessions() - numSessionsInUse)) {
      PooledSession session = iterator.next();
      if (session.delegate.getLastUseTime().isBefore(keepAliveThreshold)) {
        iterator.remove();
        return Tuple.of(session, numChecked);
      }
      numChecked++;
    }
    return null;
  }

  /** @return true if this {@link SessionPool} is still valid. */
  boolean isValid() {
    synchronized (lock) {
      return closureFuture == null && resourceNotFoundException == null;
    }
  }

  /**
   * Returns a multiplexed session. The method fallbacks to a regular session if {@link
   * SessionPoolOptions#useMultiplexedSession} is not set.
   */
  SessionFutureWrapper getMultiplexedSessionWithFallback() throws SpannerException {
    if (options.getUseMultiplexedSession()) {
      ISpan span = tracer.getCurrentSpan();
      try {
        return getWrappedMultiplexedSessionFuture(span);
      } catch (Throwable t) {
        span.addAnnotation("No multiplexed session available.");
        throw asSpannerException(t.getCause());
      }
    } else {
      return new PooledSessionFutureWrapper(getSession());
    }
  }

  SessionFutureWrapper getWrappedMultiplexedSessionFuture(ISpan span) {
    return new MultiplexedSessionFutureWrapper(span);
  }

  /**
   * This method is a blocking method. It will block until the underlying {@code
   * SettableApiFuture<SessionInstance>} is resolved.
   */
  SessionReference getMultiplexedSessionInstance() {
    try {
      return currentMultiplexedSessionReference.get().get();
    } catch (InterruptedException e) {
      throw SpannerExceptionFactory.propagateInterrupt(e);
    } catch (ExecutionException e) {
      throw asSpannerException(e.getCause());
    }
  }

  /**
   * Returns a session to be used for requests to spanner. This method is always non-blocking and
   * returns a {@link PooledSessionFuture}. In case the pool is exhausted and {@link
   * SessionPoolOptions#isFailIfPoolExhausted()} has been set, it will throw an exception. Returned
   * session must be closed by calling {@link Session#close()}.
   *
   * <p>Implementation strategy:
   *
   * <ol>
   *   <li>If a read session is available, return that.
   *   <li>Otherwise if a session can be created, fire a creation request.
   *   <li>Wait for a session to become available. Note that this can be unblocked either by a
   *       session being returned to the pool or a new session being created.
   * </ol>
   */
  PooledSessionFuture getSession() throws SpannerException {
    ISpan span = tracer.getCurrentSpan();
    span.addAnnotation("Acquiring session");
    WaiterFuture waiter = null;
    PooledSession sess = null;
    synchronized (lock) {
      if (closureFuture != null) {
        span.addAnnotation("Pool has been closed");
        throw new IllegalStateException("Pool has been closed", closedException);
      }
      if (resourceNotFoundException != null) {
        span.addAnnotation("Database has been deleted");
        throw SpannerExceptionFactory.newSpannerException(
            ErrorCode.NOT_FOUND,
            String.format(
                "The session pool has been invalidated because a previous RPC returned 'Database not found': %s",
                resourceNotFoundException.getMessage()),
            resourceNotFoundException);
      }
      sess = sessions.poll();
      if (sess == null) {
        span.addAnnotation("No session available");
        maybeCreateSession();
        waiter = new WaiterFuture();
        waiters.add(waiter);
      } else {
        span.addAnnotation("Acquired session");
      }
      return checkoutSession(span, sess, waiter);
    }
  }

  private PooledSessionFuture checkoutSession(
      final ISpan span, final PooledSession readySession, WaiterFuture waiter) {
    ListenableFuture<PooledSession> sessionFuture;
    if (waiter != null) {
      logger.log(
          Level.FINE,
          "No session available in the pool. Blocking for one to become available/created");
      span.addAnnotation("Waiting for a session to come available");
      sessionFuture = waiter;
    } else {
      SettableFuture<PooledSession> fut = SettableFuture.create();
      fut.set(readySession);
      sessionFuture = fut;
    }
    PooledSessionFuture res = createPooledSessionFuture(sessionFuture, span);
    res.markCheckedOut();
    return res;
  }

  private void incrementNumSessionsInUse(boolean isMultiplexed) {
    synchronized (lock) {
      if (!isMultiplexed) {
        if (maxSessionsInUse < ++numSessionsInUse) {
          maxSessionsInUse = numSessionsInUse;
        }
        numSessionsAcquired++;
      } else {
        numMultiplexedSessionsAcquired++;
      }
    }
  }

  private void maybeCreateSession() {
    ISpan span = tracer.getCurrentSpan();
    synchronized (lock) {
      if (numWaiters() >= numSessionsBeingCreated) {
        if (canCreateSession()) {
          span.addAnnotation("Creating sessions");
          createSessions(getAllowedCreateSessions(options.getIncStep()), false);
        } else if (options.isFailIfPoolExhausted()) {
          span.addAnnotation("Pool exhausted. Failing");
          // throw specific exception
          throw newSpannerException(
              ErrorCode.RESOURCE_EXHAUSTED,
              "No session available in the pool. Maximum number of sessions in the pool can be"
                  + " overridden by invoking SessionPoolOptions#Builder#setMaxSessions. Client can be made to block"
                  + " rather than fail by setting SessionPoolOptions#Builder#setBlockIfPoolExhausted.");
        }
      }
    }
  }

  private void releaseSession(Tuple<PooledSession, Integer> sessionWithPosition) {
    releaseSession(sessionWithPosition.x(), false, sessionWithPosition.y());
  }

  private void releaseSession(PooledSession session, boolean isNewSession) {
    releaseSession(session, isNewSession, null);
  }

  /** Releases a session back to the pool. This might cause one of the waiters to be unblocked. */
  private void releaseSession(
      PooledSession session, boolean isNewSession, @Nullable Integer position) {
    Preconditions.checkNotNull(session);
    synchronized (lock) {
      if (closureFuture != null) {
        return;
      }
      if (waiters.isEmpty()) {
        // There are no pending waiters.
        // Add to a random position if the transactions per second is high or the head of the
        // session pool already contains many sessions with the same channel as this one.
        if (session.releaseToPosition != Position.RANDOM && shouldRandomize()) {
          session.releaseToPosition = Position.RANDOM;
        } else if (session.releaseToPosition == Position.FIRST && isUnbalanced(session)) {
          session.releaseToPosition = Position.RANDOM;
        } else if (session.releaseToPosition == Position.RANDOM
            && !isNewSession
            && checkedOutSessions.size() <= 2) {
          // Do not randomize if there are few other sessions checked out and this session has been
          // used. This ensures that this session will be re-used for the next transaction, which is
          // more efficient.
          session.releaseToPosition = options.getReleaseToPosition();
        }
        if (position != null) {
          // Make sure we use a valid position, as the number of sessions could have changed in the
          // meantime.
          int actualPosition = Math.min(position, sessions.size());
          sessions.add(actualPosition, session);
        } else if (session.releaseToPosition == Position.RANDOM && !sessions.isEmpty()) {
          // A session should only be added at a random position the first time it is added to
          // the pool or if the pool was deemed unbalanced. All following releases into the pool
          // should normally happen at the default release position (unless the pool is again deemed
          // to be unbalanced and the insertion would happen at the front of the pool).
          session.releaseToPosition = options.getReleaseToPosition();
          int pos = random.nextInt(sessions.size() + 1);
          sessions.add(pos, session);
        } else if (session.releaseToPosition == Position.LAST) {
          sessions.addLast(session);
        } else {
          sessions.addFirst(session);
        }
        session.releaseToPosition = options.getReleaseToPosition();
      } else {
        waiters.poll().put(session);
      }
    }
  }

  /**
   * Returns true if the position where we return the session should be random if:
   *
   * <ol>
   *   <li>The current TPS is higher than the configured threshold.
   *   <li>AND the number of sessions checked out is larger than the number of channels.
   * </ol>
   *
   * The second check prevents the session pool from being randomized when the application is
   * running many small, quick queries using a small number of parallel threads. This can cause a
   * high TPS, without actually having a high degree of parallelism.
   */
  @VisibleForTesting
  boolean shouldRandomize() {
    return this.options.getRandomizePositionQPSThreshold() > 0
        && this.transactionsPerSecond >= this.options.getRandomizePositionQPSThreshold()
        && this.numSessionsInUse >= this.numChannels;
  }

  private boolean isUnbalanced(PooledSession session) {
    int channel = session.getChannel();
    int numChannels = sessionClient.getSpanner().getOptions().getNumChannels();
    return isUnbalanced(channel, this.sessions, this.checkedOutSessions, numChannels);
  }

  /**
   * Returns true if the given list of sessions is considered unbalanced when compared to the
   * sessionChannel that is about to be added to the pool.
   *
   * <p>The method returns true if all the following is true:
   *
   * <ol>
   *   <li>The list of sessions is not empty.
   *   <li>The number of checked out sessions is > 2.
   *   <li>The number of channels being used by the pool is > 1.
   *   <li>And at least one of the following is true:
   *       <ol>
   *         <li>The first numChannels sessions in the list of sessions contains more than 2
   *             sessions that use the same channel as the one being added.
   *         <li>The list of currently checked out sessions contains more than 2 times the the
   *             number of sessions with the same channel as the one being added than it should in
   *             order for it to be perfectly balanced. Perfectly balanced in this case means that
   *             the list should preferably contain size/numChannels sessions of each channel.
   *       </ol>
   * </ol>
   *
   * @param channelOfSessionBeingAdded the channel number being used by the session that is about to
   *     be released into the pool
   * @param sessions the list of all sessions in the pool
   * @param checkedOutSessions the currently checked out sessions of the pool
   * @param numChannels the number of channels in use
   * @return true if the pool is considered unbalanced, and false otherwise
   */
  @VisibleForTesting
  static boolean isUnbalanced(
      int channelOfSessionBeingAdded,
      List<PooledSession> sessions,
      Set<PooledSessionFuture> checkedOutSessions,
      int numChannels) {
    // Do not re-balance the pool if the number of checked out sessions is low, as it is
    // better to re-use sessions as much as possible in a low-QPS scenario.
    if (sessions.isEmpty() || checkedOutSessions.size() <= 2) {
      return false;
    }
    if (numChannels == 1) {
      return false;
    }

    // Ideally, the first numChannels sessions in the pool should contain exactly one session for
    // each channel.
    // Check if the first numChannels sessions at the head of the pool already contain more than 2
    // sessions that use the same channel as this one. If so, we re-balance.
    // We also re-balance the pool in the specific case that the pool uses 2 channels and the first
    // two sessions use those two channels.
    int maxSessionsAtHeadOfPool = Math.min(numChannels, 3);
    int count = 0;
    for (int i = 0; i < Math.min(numChannels, sessions.size()); i++) {
      PooledSession otherSession = sessions.get(i);
      if (channelOfSessionBeingAdded == otherSession.getChannel()) {
        count++;
        if (count >= maxSessionsAtHeadOfPool) {
          return true;
        }
      }
    }
    // Ideally, the use of a channel in the checked out sessions is exactly
    // numCheckedOut / numChannels
    // We check whether we are more than a factor two away from that perfect distribution.
    // If we are, then we re-balance.
    count = 0;
    int checkedOutThreshold = Math.max(2, 2 * checkedOutSessions.size() / numChannels);
    for (PooledSessionFuture otherSession : checkedOutSessions) {
      if (otherSession.isDone() && channelOfSessionBeingAdded == otherSession.get().getChannel()) {
        count++;
        if (count > checkedOutThreshold) {
          return true;
        }
      }
    }
    return false;
  }

  private void handleCreateSessionsFailure(SpannerException e, int count) {
    synchronized (lock) {
      for (int i = 0; i < count; i++) {
        if (waiters.size() > 0) {
          waiters.poll().put(e);
        } else {
          break;
        }
      }
      if (!dialect.isDone()) {
        dialect.setException(e);
      }
      if (isDatabaseOrInstanceNotFound(e)) {
        setResourceNotFoundException((ResourceNotFoundException) e);
        poolMaintainer.close();
      }
    }
  }

  void setResourceNotFoundException(ResourceNotFoundException e) {
    this.resourceNotFoundException = MoreObjects.firstNonNull(this.resourceNotFoundException, e);
  }

  private void decrementPendingClosures(int count) {
    pendingClosure -= count;
    if (pendingClosure == 0) {
      closureFuture.set(null);
    }
  }

  /**
   * Close all the sessions. Once this method is invoked {@link #getSession()} will start throwing
   * {@code IllegalStateException}. The returned future blocks till all the sessions created in this
   * pool have been closed.
   */
  ListenableFuture<Void> closeAsync(ClosedException closedException) {
    ListenableFuture<Void> retFuture = null;
    synchronized (lock) {
      if (closureFuture != null) {
        throw new IllegalStateException("Close has already been invoked", this.closedException);
      }
      this.closedException = closedException;
      // Fail all pending waiters.
      WaiterFuture waiter = waiters.poll();
      while (waiter != null) {
        waiter.put(newSpannerException(ErrorCode.INTERNAL, "Client has been closed"));
        waiter = waiters.poll();
      }
      closureFuture = SettableFuture.create();
      retFuture = closureFuture;

      pendingClosure = totalSessions() + numSessionsBeingCreated;

      if (!poolMaintainer.isClosed()) {
        pendingClosure += 1; // For pool maintenance thread
        poolMaintainer.close();
      }

      sessions.clear();
      for (PooledSessionFuture session : checkedOutSessions) {
        if (session.leakedException != null) {
          if (options.isFailOnSessionLeak()) {
            throw session.leakedException;
          } else {
            logger.log(Level.WARNING, "Leaked session", session.leakedException);
          }
        } else {
          String message =
              "Leaked session. "
                  + "Call SessionOptions.Builder#setTrackStackTraceOfSessionCheckout(true) to start "
                  + "tracking the call stack trace of the thread that checked out the session.";
          if (options.isFailOnSessionLeak()) {
            throw new LeakedSessionException(message);
          } else {
            logger.log(Level.WARNING, message);
          }
        }
      }
      for (final PooledSession session : ImmutableList.copyOf(allSessions)) {
        if (session.state != SessionState.CLOSING) {
          closeSessionAsync(session);
        }
      }

      // Nothing to be closed, mark as complete
      if (pendingClosure == 0) {
        closureFuture.set(null);
      }
    }

    retFuture.addListener(() -> executorFactory.release(executor), MoreExecutors.directExecutor());
    return retFuture;
  }

  private int numWaiters() {
    synchronized (lock) {
      return waiters.size();
    }
  }

  @VisibleForTesting
  int totalSessions() {
    synchronized (lock) {
      return allSessions.size();
    }
  }

  private ApiFuture<Empty> closeSessionAsync(final PooledSession sess) {
    ApiFuture<Empty> res = sess.delegate.asyncClose();
    res.addListener(
        () -> {
          synchronized (lock) {
            allSessions.remove(sess);
            if (isClosed()) {
              decrementPendingClosures(1);
              return;
            }
            // Create a new session if needed to unblock some waiter.
            if (numWaiters() > numSessionsBeingCreated) {
              createSessions(
                  getAllowedCreateSessions(numWaiters() - numSessionsBeingCreated), false);
            }
          }
        },
        MoreExecutors.directExecutor());
    return res;
  }

  /**
   * Returns the minimum of the wanted number of sessions that the caller wants to create and the
   * actual max number that may be created at this moment.
   */
  private int getAllowedCreateSessions(int wantedSessions) {
    synchronized (lock) {
      return Math.min(
          wantedSessions, options.getMaxSessions() - (totalSessions() + numSessionsBeingCreated));
    }
  }

  private boolean canCreateSession() {
    synchronized (lock) {
      return totalSessions() + numSessionsBeingCreated < options.getMaxSessions();
    }
  }

  private void maybeCreateMultiplexedSession(SessionConsumer sessionConsumer) {
    synchronized (lock) {
      if (!multiplexedSessionBeingCreated) {
        logger.log(Level.FINE, String.format("Creating multiplexed sessions"));
        try {
          multiplexedSessionBeingCreated = true;
          sessionClient.asyncCreateMultiplexedSession(sessionConsumer);
        } catch (Throwable ignore) {
          // such an exception will never be thrown. the exception will be passed onto the consumer.
        }
      }
    }
  }

  private void createSessions(final int sessionCount, boolean distributeOverChannels) {
    logger.log(Level.FINE, String.format("Creating %d sessions", sessionCount));
    synchronized (lock) {
      numSessionsBeingCreated += sessionCount;
      try {
        // Create a batch of sessions. The actual session creation can be split into multiple gRPC
        // calls and the session consumer consumes the returned sessions as they become available.
        // The batchCreateSessions method automatically spreads the sessions evenly over all
        // available channels.
        sessionClient.asyncBatchCreateSessions(
            sessionCount, distributeOverChannels, sessionConsumer);
      } catch (Throwable t) {
        // Expose this to customer via a metric.
        numSessionsBeingCreated -= sessionCount;
        if (isClosed()) {
          decrementPendingClosures(sessionCount);
        }
        handleCreateSessionsFailure(newSpannerException(t), sessionCount);
      }
    }
  }

  /**
   * Callback interface which is invoked when a multiplexed session is being replaced by the
   * background maintenance thread. When a multiplexed session creation fails during background
   * thread, it would simply log the exception and retry the session creation in the next background
   * thread invocation.
   *
   * <p>This consumer is not used when the multiplexed session is getting initialized for the first
   * time during application startup. We instead use {@link
   * MultiplexedSessionInitializationConsumer} for the first time when multiplexed session is
   * getting created.
   */
  class MultiplexedSessionMaintainerConsumer implements SessionConsumer {
    @Override
    public void onSessionReady(SessionImpl sessionImpl) {
      final SessionReference sessionReference = sessionImpl.getSessionReference();
      final SettableFuture<SessionReference> settableFuture = SettableFuture.create();
      settableFuture.set(sessionReference);

      synchronized (lock) {
        SessionReference oldSession = null;
        if (currentMultiplexedSessionReference.get().isDone()) {
          oldSession = getMultiplexedSessionInstance();
        }
        SettableApiFuture<SessionReference> settableApiFuture = SettableApiFuture.create();
        settableApiFuture.set(sessionReference);
        currentMultiplexedSessionReference.set(settableApiFuture);
        if (oldSession != null) {
          logger.log(
              Level.INFO,
              String.format(
                  "Removed Multiplexed Session => %s created at => %s",
                  oldSession.getName(), oldSession.getCreateTime()));
          if (multiplexedSessionRemovedListener != null) {
            multiplexedSessionRemovedListener.apply(oldSession);
          }
        }
        multiplexedSessionBeingCreated = false;
      }
    }

    /**
     * Method which logs the exception so that session creation can be re-attempted in the next
     * background thread invocation.
     */
    @Override
    public void onSessionCreateFailure(Throwable t, int createFailureForSessionCount) {
      synchronized (lock) {
        multiplexedSessionBeingCreated = false;
      }
      logger.log(
          Level.WARNING,
          String.format(
              "Failed to create multiplexed session. "
                  + "Pending replacing stale multiplexed session",
              t));
    }
  }

  /**
   * Callback interface which is invoked when a multiplexed session is getting initialised for the
   * first time when a session is getting created.
   */
  class MultiplexedSessionInitializationConsumer implements SessionConsumer {
    @Override
    public void onSessionReady(SessionImpl sessionImpl) {
      final SessionReference sessionReference = sessionImpl.getSessionReference();
      synchronized (lock) {
        SettableApiFuture<SessionReference> settableApiFuture =
            currentMultiplexedSessionReference.get();
        settableApiFuture.set(sessionReference);
        multiplexedSessionBeingCreated = false;
        waitOnMultiplexedSessionsLatch.countDown();
      }
    }

    /**
     * When a multiplexed session fails during initialization we would like all pending threads to
     * receive the exception and throw the error. This is done because at the time of start up there
     * is no other multiplexed session which could have been assigned to the pending requests.
     */
    @Override
    public void onSessionCreateFailure(Throwable t, int createFailureForSessionCount) {
      synchronized (lock) {
        multiplexedSessionBeingCreated = false;
        if (isDatabaseOrInstanceNotFound(asSpannerException(t))) {
          setResourceNotFoundException((ResourceNotFoundException) t);
          poolMaintainer.close();
        }
        currentMultiplexedSessionReference.get().setException(asSpannerException(t));
      }
    }
  }

  /**
   * {@link SessionConsumer} that receives the created sessions from a {@link SessionClient} and
   * releases these into the pool. The session pool only needs one instance of this, as all sessions
   * should be returned to the same pool regardless of what triggered the creation of the sessions.
   */
  class SessionConsumerImpl implements SessionConsumer {
    /** Release a new session to the pool. */
    @Override
    public void onSessionReady(SessionImpl session) {
      PooledSession pooledSession = null;
      boolean closeSession = false;
      synchronized (lock) {
        int minSessions = options.getMinSessions();
        pooledSession = new PooledSession(session);
        numSessionsBeingCreated--;
        if (closureFuture != null) {
          closeSession = true;
        } else {
          Preconditions.checkState(totalSessions() <= options.getMaxSessions() - 1);
          allSessions.add(pooledSession);
          if (allSessions.size() >= minSessions) {
            waitOnMinSessionsLatch.countDown();
          }
          if (options.isAutoDetectDialect() && !detectDialectStarted) {
            // Get the dialect of the underlying database if that has not yet been done. Note that
            // this method will release the session into the pool once it is done.
            detectDialectStarted = true;
            pooledSession.determineDialectAsync(SessionPool.this.dialect);
          } else {
            // Release the session to a random position in the pool to prevent the case that a batch
            // of sessions that are affiliated with the same channel are all placed sequentially in
            // the pool.
            releaseSession(pooledSession, true);
          }
        }
      }
      if (closeSession) {
        closeSessionAsync(pooledSession);
      }
    }

    /**
     * Informs waiters for a session that session creation failed. The exception will propagate to
     * the waiters as a {@link SpannerException}.
     */
    @Override
    public void onSessionCreateFailure(Throwable t, int createFailureForSessionCount) {
      synchronized (lock) {
        numSessionsBeingCreated -= createFailureForSessionCount;
        if (isClosed()) {
          decrementPendingClosures(createFailureForSessionCount);
        }
        handleCreateSessionsFailure(newSpannerException(t), createFailureForSessionCount);
      }
    }
  }

  /**
   * Initializes and creates Spanner session relevant metrics using OpenCensus. When coupled with an
   * exporter, it allows users to monitor client behavior.
   */
  private void initOpenCensusMetricsCollection(
      MetricRegistry metricRegistry, List<LabelValue> labelValues) {
    if (!SpannerOptions.isEnabledOpenCensusMetrics()) {
      return;
    }
    DerivedLongGauge maxInUseSessionsMetric =
        metricRegistry.addDerivedLongGauge(
            METRIC_PREFIX + MAX_IN_USE_SESSIONS,
            MetricOptions.builder()
                .setDescription(MAX_IN_USE_SESSIONS_DESCRIPTION)
                .setUnit(COUNT)
                .setLabelKeys(SPANNER_LABEL_KEYS)
                .build());

    DerivedLongGauge maxAllowedSessionsMetric =
        metricRegistry.addDerivedLongGauge(
            METRIC_PREFIX + MAX_ALLOWED_SESSIONS,
            MetricOptions.builder()
                .setDescription(MAX_ALLOWED_SESSIONS_DESCRIPTION)
                .setUnit(COUNT)
                .setLabelKeys(SPANNER_LABEL_KEYS)
                .build());

    DerivedLongCumulative sessionsTimeouts =
        metricRegistry.addDerivedLongCumulative(
            METRIC_PREFIX + GET_SESSION_TIMEOUTS,
            MetricOptions.builder()
                .setDescription(SESSIONS_TIMEOUTS_DESCRIPTION)
                .setUnit(COUNT)
                .setLabelKeys(SPANNER_LABEL_KEYS)
                .build());

    DerivedLongCumulative numAcquiredSessionsMetric =
        metricRegistry.addDerivedLongCumulative(
            METRIC_PREFIX + NUM_ACQUIRED_SESSIONS,
            MetricOptions.builder()
                .setDescription(NUM_ACQUIRED_SESSIONS_DESCRIPTION)
                .setUnit(COUNT)
                .setLabelKeys(SPANNER_LABEL_KEYS_WITH_MULTIPLEXED_SESSIONS)
                .build());

    DerivedLongCumulative numReleasedSessionsMetric =
        metricRegistry.addDerivedLongCumulative(
            METRIC_PREFIX + NUM_RELEASED_SESSIONS,
            MetricOptions.builder()
                .setDescription(NUM_RELEASED_SESSIONS_DESCRIPTION)
                .setUnit(COUNT)
                .setLabelKeys(SPANNER_LABEL_KEYS_WITH_MULTIPLEXED_SESSIONS)
                .build());

    DerivedLongGauge numSessionsInPoolMetric =
        metricRegistry.addDerivedLongGauge(
            METRIC_PREFIX + NUM_SESSIONS_IN_POOL,
            MetricOptions.builder()
                .setDescription(NUM_SESSIONS_IN_POOL_DESCRIPTION)
                .setUnit(COUNT)
                .setLabelKeys(SPANNER_LABEL_KEYS_WITH_TYPE)
                .build());

    // The value of a maxSessionsInUse is observed from a callback function. This function is
    // invoked whenever metrics are collected.
    maxInUseSessionsMetric.removeTimeSeries(labelValues);
    maxInUseSessionsMetric.createTimeSeries(
        labelValues, this, sessionPool -> sessionPool.maxSessionsInUse);

    // The value of a maxSessions is observed from a callback function. This function is invoked
    // whenever metrics are collected.
    maxAllowedSessionsMetric.removeTimeSeries(labelValues);
    maxAllowedSessionsMetric.createTimeSeries(
        labelValues, options, SessionPoolOptions::getMaxSessions);

    // The value of a numWaiterTimeouts is observed from a callback function. This function is
    // invoked whenever metrics are collected.
    sessionsTimeouts.removeTimeSeries(labelValues);
    sessionsTimeouts.createTimeSeries(labelValues, this, SessionPool::getNumWaiterTimeouts);

    List<LabelValue> labelValuesWithRegularSessions = new ArrayList<>(labelValues);
    List<LabelValue> labelValuesWithMultiplexedSessions = new ArrayList<>(labelValues);
    labelValuesWithMultiplexedSessions.add(LabelValue.create("true"));
    labelValuesWithRegularSessions.add(LabelValue.create("false"));

    numAcquiredSessionsMetric.removeTimeSeries(labelValuesWithRegularSessions);
    numAcquiredSessionsMetric.createTimeSeries(
        labelValuesWithRegularSessions, this, sessionPool -> sessionPool.numSessionsAcquired);
    numAcquiredSessionsMetric.removeTimeSeries(labelValuesWithMultiplexedSessions);
    numAcquiredSessionsMetric.createTimeSeries(
        labelValuesWithMultiplexedSessions,
        this,
        sessionPool -> sessionPool.numMultiplexedSessionsAcquired);

    numReleasedSessionsMetric.removeTimeSeries(labelValuesWithRegularSessions);
    numReleasedSessionsMetric.createTimeSeries(
        labelValuesWithRegularSessions, this, sessionPool -> sessionPool.numSessionsReleased);
    numReleasedSessionsMetric.removeTimeSeries(labelValuesWithMultiplexedSessions);
    numReleasedSessionsMetric.createTimeSeries(
        labelValuesWithMultiplexedSessions,
        this,
        sessionPool -> sessionPool.numMultiplexedSessionsReleased);

    List<LabelValue> labelValuesWithBeingPreparedType = new ArrayList<>(labelValues);
    labelValuesWithBeingPreparedType.add(NUM_SESSIONS_BEING_PREPARED);
    numSessionsInPoolMetric.removeTimeSeries(labelValuesWithBeingPreparedType);
    numSessionsInPoolMetric.createTimeSeries(
        labelValuesWithBeingPreparedType,
        this,
        // TODO: Remove metric.
        ignored -> 0L);

    List<LabelValue> labelValuesWithInUseType = new ArrayList<>(labelValues);
    labelValuesWithInUseType.add(NUM_IN_USE_SESSIONS);
    numSessionsInPoolMetric.removeTimeSeries(labelValuesWithInUseType);
    numSessionsInPoolMetric.createTimeSeries(
        labelValuesWithInUseType, this, sessionPool -> sessionPool.numSessionsInUse);

    List<LabelValue> labelValuesWithReadType = new ArrayList<>(labelValues);
    labelValuesWithReadType.add(NUM_READ_SESSIONS);
    numSessionsInPoolMetric.removeTimeSeries(labelValuesWithReadType);
    numSessionsInPoolMetric.createTimeSeries(
        labelValuesWithReadType, this, sessionPool -> sessionPool.sessions.size());

    List<LabelValue> labelValuesWithWriteType = new ArrayList<>(labelValues);
    labelValuesWithWriteType.add(NUM_WRITE_SESSIONS);
    numSessionsInPoolMetric.removeTimeSeries(labelValuesWithWriteType);
    numSessionsInPoolMetric.createTimeSeries(
        labelValuesWithWriteType,
        this,
        // TODO: Remove metric.
        ignored -> 0L);
  }

  /**
   * Initializes and creates Spanner session relevant metrics using OpenTelemetry. When coupled with
   * an exporter, it allows users to monitor client behavior.
   */
  private void initOpenTelemetryMetricsCollection(
      OpenTelemetry openTelemetry, Attributes attributes) {
    if (openTelemetry == null || !SpannerOptions.isEnabledOpenTelemetryMetrics()) {
      return;
    }

    Meter meter = openTelemetry.getMeter(MetricRegistryConstants.INSTRUMENTATION_SCOPE);
    meter
        .gaugeBuilder(MAX_ALLOWED_SESSIONS)
        .setDescription(MAX_ALLOWED_SESSIONS_DESCRIPTION)
        .setUnit(COUNT)
        .buildWithCallback(
            measurement -> {
              // Although Max sessions is a constant value, OpenTelemetry requires to define this as
              // a callback.
              measurement.record(options.getMaxSessions(), attributes);
            });

    meter
        .gaugeBuilder(MAX_IN_USE_SESSIONS)
        .setDescription(MAX_IN_USE_SESSIONS_DESCRIPTION)
        .setUnit(COUNT)
        .buildWithCallback(
            measurement -> {
              measurement.record(this.maxSessionsInUse, attributes);
            });

    AttributesBuilder attributesBuilder;
    if (attributes != null) {
      attributesBuilder = attributes.toBuilder();
    } else {
      attributesBuilder = Attributes.builder();
    }
    Attributes attributesInUseSessions =
        attributesBuilder.put(SESSIONS_TYPE, NUM_SESSIONS_IN_USE).build();
    Attributes attributesAvailableSessions =
        attributesBuilder.put(SESSIONS_TYPE, NUM_SESSIONS_AVAILABLE).build();
    meter
        .upDownCounterBuilder(NUM_SESSIONS_IN_POOL)
        .setDescription(NUM_SESSIONS_IN_POOL_DESCRIPTION)
        .setUnit(COUNT)
        .buildWithCallback(
            measurement -> {
              measurement.record(this.numSessionsInUse, attributesInUseSessions);
              measurement.record(this.sessions.size(), attributesAvailableSessions);
            });

    AttributesBuilder attributesBuilderIsMultiplexed;
    if (attributes != null) {
      attributesBuilderIsMultiplexed = attributes.toBuilder();
    } else {
      attributesBuilderIsMultiplexed = Attributes.builder();
    }
    Attributes attributesRegularSession =
        attributesBuilderIsMultiplexed.put(IS_MULTIPLEXED, false).build();
    Attributes attributesMultiplexedSession =
        attributesBuilderIsMultiplexed.put(IS_MULTIPLEXED, true).build();
    meter
        .counterBuilder(GET_SESSION_TIMEOUTS)
        .setDescription(SESSIONS_TIMEOUTS_DESCRIPTION)
        .setUnit(COUNT)
        .buildWithCallback(
            measurement -> {
              measurement.record(this.getNumWaiterTimeouts(), attributes);
            });

    meter
        .counterBuilder(NUM_ACQUIRED_SESSIONS)
        .setDescription(NUM_ACQUIRED_SESSIONS_DESCRIPTION)
        .setUnit(COUNT)
        .buildWithCallback(
            measurement -> {
              measurement.record(this.numSessionsAcquired, attributesRegularSession);
              measurement.record(this.numMultiplexedSessionsAcquired, attributesMultiplexedSession);
            });

    meter
        .counterBuilder(NUM_RELEASED_SESSIONS)
        .setDescription(NUM_RELEASED_SESSIONS_DESCRIPTION)
        .setUnit(COUNT)
        .buildWithCallback(
            measurement -> {
              measurement.record(this.numSessionsReleased, attributesRegularSession);
              measurement.record(this.numMultiplexedSessionsReleased, attributesMultiplexedSession);
            });
  }
}<|MERGE_RESOLUTION|>--- conflicted
+++ resolved
@@ -2517,16 +2517,25 @@
       // Now go over all the remaining sessions and see if they need to be kept alive explicitly.
       // Keep chugging till there is no session that needs to be kept alive.
       while (numSessionsToKeepAlive > 0) {
+        boolean almostGarbageCollected;
         Tuple<PooledSession, Integer> sessionToKeepAlive;
         synchronized (lock) {
-          sessionToKeepAlive = findSessionToKeepAlive(sessions, keepAliveThreshold, 0);
+          sessionToKeepAlive = findSessionAlmostGarbageCollected(sessions);
+          if (sessionToKeepAlive == null) {
+            sessionToKeepAlive = findSessionToKeepAlive(sessions, keepAliveThreshold, 0);
+            almostGarbageCollected = false;
+          } else {
+            almostGarbageCollected = true;
+          }
         }
         if (sessionToKeepAlive == null) {
           break;
         }
         try {
           logger.log(Level.FINE, "Keeping alive session " + sessionToKeepAlive.x().getName());
-          numSessionsToKeepAlive--;
+          if (!almostGarbageCollected) {
+            numSessionsToKeepAlive--;
+          }
           sessionToKeepAlive.x().keepAlive();
           releaseSession(sessionToKeepAlive);
         } catch (SpannerException e) {
@@ -2541,10 +2550,10 @@
         return 0;
       }
       return (int)
-          Math.ceil((double) numSessionsNeedingKeepAlive(keepAliveThreshold) / numKeepAliveCycles);
-    }
-
-    private int numSessionsNeedingKeepAlive(Instant keepAliveThreshold) {
+          Math.ceil((double) numSessionsReadyForKeepAlive(keepAliveThreshold) / numKeepAliveCycles);
+    }
+
+    private int numSessionsReadyForKeepAlive(Instant keepAliveThreshold) {
       int numSessionsNeedingKeepAlive = 0;
       int maxSessionsToKeepAlive = options.getMinSessions() + options.getMaxIdleSessions();
       for (PooledSession session : sessions) {
@@ -2819,13 +2828,8 @@
   @VisibleForTesting Function<PooledSession, Void> longRunningSessionRemovedListener;
   @VisibleForTesting Function<SessionReference, Void> multiplexedSessionRemovedListener;
   private final CountDownLatch waitOnMinSessionsLatch;
-<<<<<<< HEAD
-  private final SessionReplacementHandler<PooledSessionFuture> pooledSessionReplacementHandler =
-=======
+  private final SessionReplacementHandler<PooledSessionFuture> pooledSessionReplacementHandler =new PooledSessionReplacementHandler();
   private final CountDownLatch waitOnMultiplexedSessionsLatch;
-  private final SessionReplacementHandler pooledSessionReplacementHandler =
->>>>>>> 6cec1bf1
-      new PooledSessionReplacementHandler();
   private static final SessionReplacementHandler<MultiplexedSessionFuture>
       multiplexedSessionReplacementHandler = new MultiplexedSessionReplacementHandler();
 
@@ -3130,6 +3134,22 @@
             < (options.getMinSessions() + options.getMaxIdleSessions() - numSessionsInUse)) {
       PooledSession session = iterator.next();
       if (session.delegate.getLastUseTime().isBefore(keepAliveThreshold)) {
+        iterator.remove();
+        return Tuple.of(session, numChecked);
+      }
+      numChecked++;
+    }
+    return null;
+  }
+
+  private Tuple<PooledSession, Integer> findSessionAlmostGarbageCollected(Queue<PooledSession> queue) {
+    int numChecked = 0;
+    Instant threshold = clock.instant().minus(Duration.ofMinutes(55L));
+    Iterator<PooledSession> iterator = queue.iterator();
+    while (iterator.hasNext()
+        && numChecked < (options.getMinSessions() - numSessionsInUse)) {
+      PooledSession session = iterator.next();
+      if (session.delegate.getLastUseTime().isBefore(threshold)) {
         iterator.remove();
         return Tuple.of(session, numChecked);
       }
