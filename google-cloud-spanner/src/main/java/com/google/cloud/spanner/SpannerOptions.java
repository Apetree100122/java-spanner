--- conflicted
+++ resolved
@@ -44,12 +44,9 @@
 import com.google.common.collect.ImmutableMap;
 import com.google.common.collect.ImmutableSet;
 import com.google.common.util.concurrent.ThreadFactoryBuilder;
-<<<<<<< HEAD
 import com.google.spanner.admin.database.v1.CreateBackupRequest;
 import com.google.spanner.admin.database.v1.CreateDatabaseRequest;
 import com.google.spanner.admin.database.v1.RestoreDatabaseRequest;
-=======
->>>>>>> daa75d66
 import com.google.spanner.v1.ExecuteSqlRequest.QueryOptions;
 import io.grpc.CallCredentials;
 import io.grpc.CompressorRegistry;
@@ -116,10 +113,7 @@
 
   private final CallCredentialsProvider callCredentialsProvider;
   private final CloseableExecutorProvider asyncExecutorProvider;
-<<<<<<< HEAD
-=======
   private final String compressorName;
->>>>>>> daa75d66
 
   /**
    * Interface that can be used to provide {@link CallCredentials} instead of {@link Credentials} to
@@ -252,10 +246,7 @@
     }
     callCredentialsProvider = builder.callCredentialsProvider;
     asyncExecutorProvider = builder.asyncExecutorProvider;
-<<<<<<< HEAD
-=======
     compressorName = builder.compressorName;
->>>>>>> daa75d66
   }
 
   /**
@@ -321,10 +312,7 @@
     private Map<DatabaseId, QueryOptions> defaultQueryOptions = new HashMap<>();
     private CallCredentialsProvider callCredentialsProvider;
     private CloseableExecutorProvider asyncExecutorProvider;
-<<<<<<< HEAD
-=======
     private String compressorName;
->>>>>>> daa75d66
     private String emulatorHost = System.getenv("SPANNER_EMULATOR_HOST");
 
     private Builder() {
@@ -370,10 +358,7 @@
       this.defaultQueryOptions = options.defaultQueryOptions;
       this.callCredentialsProvider = options.callCredentialsProvider;
       this.asyncExecutorProvider = options.asyncExecutorProvider;
-<<<<<<< HEAD
-=======
       this.compressorName = options.compressorName;
->>>>>>> daa75d66
       this.channelProvider = options.channelProvider;
       this.channelConfigurator = options.channelConfigurator;
       this.interceptorProvider = options.interceptorProvider;
