/*
 * Copyright 2017 Google LLC
 *
 * Licensed under the Apache License, Version 2.0 (the "License");
 * you may not use this file except in compliance with the License.
 * You may obtain a copy of the License at
 *
 *       http://www.apache.org/licenses/LICENSE-2.0
 *
 * Unless required by applicable law or agreed to in writing, software
 * distributed under the License is distributed on an "AS IS" BASIS,
 * WITHOUT WARRANTIES OR CONDITIONS OF ANY KIND, either express or implied.
 * See the License for the specific language governing permissions and
 * limitations under the License.
 */

package com.google.cloud.spanner;

import com.google.api.core.ApiFunction;
import com.google.api.gax.core.ExecutorProvider;
import com.google.api.gax.grpc.GrpcCallContext;
import com.google.api.gax.grpc.GrpcInterceptorProvider;
import com.google.api.gax.longrunning.OperationTimedPollAlgorithm;
import com.google.api.gax.retrying.RetrySettings;
import com.google.api.gax.rpc.ApiCallContext;
import com.google.api.gax.rpc.TransportChannelProvider;
import com.google.cloud.NoCredentials;
import com.google.cloud.ServiceDefaults;
import com.google.cloud.ServiceOptions;
import com.google.cloud.ServiceRpc;
import com.google.cloud.TransportOptions;
import com.google.cloud.grpc.GcpManagedChannelOptions;
import com.google.cloud.grpc.GrpcTransportOptions;
import com.google.cloud.spanner.Options.QueryOption;
import com.google.cloud.spanner.Options.UpdateOption;
import com.google.cloud.spanner.admin.database.v1.DatabaseAdminSettings;
import com.google.cloud.spanner.admin.database.v1.stub.DatabaseAdminStubSettings;
import com.google.cloud.spanner.admin.instance.v1.InstanceAdminSettings;
import com.google.cloud.spanner.admin.instance.v1.stub.InstanceAdminStubSettings;
import com.google.cloud.spanner.spi.SpannerRpcFactory;
import com.google.cloud.spanner.spi.v1.GapicSpannerRpc;
import com.google.cloud.spanner.spi.v1.SpannerRpc;
import com.google.cloud.spanner.v1.SpannerSettings;
import com.google.cloud.spanner.v1.stub.SpannerStubSettings;
import com.google.common.annotations.VisibleForTesting;
import com.google.common.base.MoreObjects;
import com.google.common.base.Preconditions;
import com.google.common.collect.ImmutableMap;
import com.google.common.collect.ImmutableSet;
import com.google.common.util.concurrent.ThreadFactoryBuilder;
import com.google.spanner.v1.DirectedReadOptions;
import com.google.spanner.v1.ExecuteSqlRequest;
import com.google.spanner.v1.ExecuteSqlRequest.QueryOptions;
import com.google.spanner.v1.SpannerGrpc;
import io.grpc.CallCredentials;
import io.grpc.CompressorRegistry;
import io.grpc.Context;
import io.grpc.ExperimentalApi;
import io.grpc.ManagedChannelBuilder;
import io.grpc.MethodDescriptor;
import java.io.IOException;
import java.net.MalformedURLException;
import java.net.URL;
import java.util.HashMap;
import java.util.Map;
import java.util.Map.Entry;
import java.util.Set;
import java.util.concurrent.ScheduledExecutorService;
import java.util.concurrent.ScheduledThreadPoolExecutor;
import java.util.concurrent.ThreadFactory;
import java.util.concurrent.TimeUnit;
import java.util.concurrent.atomic.AtomicInteger;
import javax.annotation.Nonnull;
import javax.annotation.Nullable;
import org.threeten.bp.Duration;

/** Options for the Cloud Spanner service. */
public class SpannerOptions extends ServiceOptions<Spanner, SpannerOptions> {
  private static final long serialVersionUID = 2789571558532701170L;
  private static SpannerEnvironment environment = SpannerEnvironmentImpl.INSTANCE;

  private static final String JDBC_API_CLIENT_LIB_TOKEN = "sp-jdbc";
  private static final String HIBERNATE_API_CLIENT_LIB_TOKEN = "sp-hib";
  private static final String LIQUIBASE_API_CLIENT_LIB_TOKEN = "sp-liq";
  private static final String PG_ADAPTER_CLIENT_LIB_TOKEN = "pg-adapter";

  private static final String API_SHORT_NAME = "Spanner";
  private static final String DEFAULT_HOST = "https://spanner.googleapis.com";
  private static final ImmutableSet<String> SCOPES =
      ImmutableSet.of(
          "https://www.googleapis.com/auth/spanner.admin",
          "https://www.googleapis.com/auth/spanner.data");
  private static final int MAX_CHANNELS = 256;
  @VisibleForTesting static final int DEFAULT_CHANNELS = 4;
  // Set the default number of channels to GRPC_GCP_ENABLED_DEFAULT_CHANNELS when gRPC-GCP extension
  // is enabled, to make sure there are sufficient channels available to move the sessions to a
  // different channel if a network connection in a particular channel fails.
  @VisibleForTesting static final int GRPC_GCP_ENABLED_DEFAULT_CHANNELS = 8;
  private final TransportChannelProvider channelProvider;

  @SuppressWarnings("rawtypes")
  private final ApiFunction<ManagedChannelBuilder, ManagedChannelBuilder> channelConfigurator;

  private final GrpcInterceptorProvider interceptorProvider;
  private final SessionPoolOptions sessionPoolOptions;
  private final int prefetchChunks;
  private final int numChannels;
  private final String transportChannelExecutorThreadNameFormat;
  private final String databaseRole;
  private final ImmutableMap<String, String> sessionLabels;
  private final SpannerStubSettings spannerStubSettings;
  private final InstanceAdminStubSettings instanceAdminStubSettings;
  private final DatabaseAdminStubSettings databaseAdminStubSettings;
  private final Duration partitionedDmlTimeout;
  private final boolean grpcGcpExtensionEnabled;
  private final GcpManagedChannelOptions grpcGcpOptions;
  private final boolean autoThrottleAdministrativeRequests;
  private final RetrySettings retryAdministrativeRequestsSettings;
  private final boolean trackTransactionStarter;
  /**
   * These are the default {@link QueryOptions} defined by the user on this {@link SpannerOptions}.
   */
  private final Map<DatabaseId, QueryOptions> defaultQueryOptions;
  /** These are the default {@link QueryOptions} defined in environment variables on this system. */
  private final QueryOptions envQueryOptions;
  /**
   * These are the merged query options of the {@link QueryOptions} set on this {@link
   * SpannerOptions} and the {@link QueryOptions} in the environment variables. Options specified in
   * environment variables take precedence above options specified in the {@link SpannerOptions}
   * instance.
   */
  private final Map<DatabaseId, QueryOptions> mergedQueryOptions;

  private final CallCredentialsProvider callCredentialsProvider;
  private final CloseableExecutorProvider asyncExecutorProvider;
  private final String compressorName;
<<<<<<< HEAD
  private final DirectedReadOptions directedReadOptions;
=======
  private final boolean leaderAwareRoutingEnabled;
>>>>>>> 59cec9b9

  /** Interface that can be used to provide {@link CallCredentials} to {@link SpannerOptions}. */
  public interface CallCredentialsProvider {
    /** Return the {@link CallCredentials} to use for a gRPC call. */
    CallCredentials getCallCredentials();
  }

  /** Context key for the {@link CallContextConfigurator} to use. */
  public static final Context.Key<CallContextConfigurator> CALL_CONTEXT_CONFIGURATOR_KEY =
      Context.key("call-context-configurator");

  /**
   * {@link CallContextConfigurator} can be used to modify the {@link ApiCallContext} for one or
   * more specific RPCs. This can be used to set specific timeout value for RPCs or use specific
   * {@link CallCredentials} for an RPC. The {@link CallContextConfigurator} must be set as a value
   * on the {@link Context} using the {@link SpannerOptions#CALL_CONTEXT_CONFIGURATOR_KEY} key.
   *
   * <p>This API is meant for advanced users. Most users should instead use the {@link
   * SpannerCallContextTimeoutConfigurator} for setting timeouts per RPC.
   *
   * <p>Example usage:
   *
   * <pre>{@code
   * CallContextConfigurator configurator =
   *     new CallContextConfigurator() {
   *       public <ReqT, RespT> ApiCallContext configure(
   *           ApiCallContext context, ReqT request, MethodDescriptor<ReqT, RespT> method) {
   *         if (method == SpannerGrpc.getExecuteBatchDmlMethod()) {
   *           return GrpcCallContext.createDefault()
   *               .withCallOptions(CallOptions.DEFAULT.withDeadlineAfter(60L, TimeUnit.SECONDS));
   *         }
   *         return null;
   *       }
   *     };
   * Context context =
   *     Context.current().withValue(SpannerOptions.CALL_CONTEXT_CONFIGURATOR_KEY, configurator);
   * context.run(
   *     () -> {
   *       try {
   *         client
   *             .readWriteTransaction()
   *             .run(
   *                 new TransactionCallable<long[]>() {
   *                   public long[] run(TransactionContext transaction) throws Exception {
   *                     return transaction.batchUpdate(
   *                         ImmutableList.of(statement1, statement2));
   *                   }
   *                 });
   *       } catch (SpannerException e) {
   *         if (e.getErrorCode() == ErrorCode.DEADLINE_EXCEEDED) {
   *           // handle timeout exception.
   *         }
   *       }
   *     }
   * }</pre>
   */
  public interface CallContextConfigurator {
    /**
     * Configure a {@link ApiCallContext} for a specific RPC call.
     *
     * @param context The default context. This can be used to inspect the current values.
     * @param request The request that will be sent.
     * @param method The method that is being called.
     * @return An {@link ApiCallContext} that will be merged with the default {@link
     *     ApiCallContext}. If <code>null</code> is returned, no changes to the default {@link
     *     ApiCallContext} will be made.
     */
    @Nullable
    <ReqT, RespT> ApiCallContext configure(
        ApiCallContext context, ReqT request, MethodDescriptor<ReqT, RespT> method);
  }

  private enum SpannerMethod {
    COMMIT {
      @Override
      <ReqT, RespT> boolean isMethod(ReqT request, MethodDescriptor<ReqT, RespT> method) {
        return method == SpannerGrpc.getCommitMethod();
      }
    },
    ROLLBACK {
      @Override
      <ReqT, RespT> boolean isMethod(ReqT request, MethodDescriptor<ReqT, RespT> method) {
        return method == SpannerGrpc.getRollbackMethod();
      }
    },

    EXECUTE_QUERY {
      @Override
      <ReqT, RespT> boolean isMethod(ReqT request, MethodDescriptor<ReqT, RespT> method) {
        // This also matches with Partitioned DML calls, but that call will override any timeout
        // settings anyway.
        return method == SpannerGrpc.getExecuteStreamingSqlMethod();
      }
    },
    READ {
      @Override
      <ReqT, RespT> boolean isMethod(ReqT request, MethodDescriptor<ReqT, RespT> method) {
        return method == SpannerGrpc.getStreamingReadMethod();
      }
    },
    EXECUTE_UPDATE {
      @Override
      <ReqT, RespT> boolean isMethod(ReqT request, MethodDescriptor<ReqT, RespT> method) {
        if (method == SpannerGrpc.getExecuteSqlMethod()) {
          ExecuteSqlRequest sqlRequest = (ExecuteSqlRequest) request;
          return sqlRequest.getSeqno() != 0L;
        }
        return false;
      }
    },
    BATCH_UPDATE {
      @Override
      <ReqT, RespT> boolean isMethod(ReqT request, MethodDescriptor<ReqT, RespT> method) {
        return method == SpannerGrpc.getExecuteBatchDmlMethod();
      }
    },

    PARTITION_QUERY {
      @Override
      <ReqT, RespT> boolean isMethod(ReqT request, MethodDescriptor<ReqT, RespT> method) {
        return method == SpannerGrpc.getPartitionQueryMethod();
      }
    },
    PARTITION_READ {
      @Override
      <ReqT, RespT> boolean isMethod(ReqT request, MethodDescriptor<ReqT, RespT> method) {
        return method == SpannerGrpc.getPartitionReadMethod();
      }
    };

    abstract <ReqT, RespT> boolean isMethod(ReqT request, MethodDescriptor<ReqT, RespT> method);

    static <ReqT, RespT> SpannerMethod valueOf(ReqT request, MethodDescriptor<ReqT, RespT> method) {
      for (SpannerMethod m : SpannerMethod.values()) {
        if (m.isMethod(request, method)) {
          return m;
        }
      }
      return null;
    }
  }

  /**
   * Helper class to configure timeouts for specific Spanner RPCs. The {@link
   * SpannerCallContextTimeoutConfigurator} must be set as a value on the {@link Context} using the
   * {@link SpannerOptions#CALL_CONTEXT_CONFIGURATOR_KEY} key.
   *
   * <p>Example usage:
   *
   * <pre>{@code
   * // Create a context with a ExecuteQuery timeout of 10 seconds.
   * Context context =
   *     Context.current()
   *         .withValue(
   *             SpannerOptions.CALL_CONTEXT_CONFIGURATOR_KEY,
   *             SpannerCallContextTimeoutConfigurator.create()
   *                 .withExecuteQueryTimeout(Duration.ofSeconds(10L)));
   * context.run(
   *     () -> {
   *       try (ResultSet rs =
   *           client
   *               .singleUse()
   *               .executeQuery(
   *                   Statement.of(
   *                       "SELECT SingerId, FirstName, LastName FROM Singers ORDER BY LastName"))) {
   *         while (rs.next()) {
   *           System.out.printf("%d %s %s%n", rs.getLong(0), rs.getString(1), rs.getString(2));
   *         }
   *       } catch (SpannerException e) {
   *         if (e.getErrorCode() == ErrorCode.DEADLINE_EXCEEDED) {
   *           // Handle timeout.
   *         }
   *       }
   *     }
   * }</pre>
   */
  public static class SpannerCallContextTimeoutConfigurator implements CallContextConfigurator {
    private Duration commitTimeout;
    private Duration rollbackTimeout;

    private Duration executeQueryTimeout;
    private Duration executeUpdateTimeout;
    private Duration batchUpdateTimeout;
    private Duration readTimeout;

    private Duration partitionQueryTimeout;
    private Duration partitionReadTimeout;

    public static SpannerCallContextTimeoutConfigurator create() {
      return new SpannerCallContextTimeoutConfigurator();
    }

    private SpannerCallContextTimeoutConfigurator() {}

    @Override
    public <ReqT, RespT> ApiCallContext configure(
        ApiCallContext context, ReqT request, MethodDescriptor<ReqT, RespT> method) {
      SpannerMethod spannerMethod = SpannerMethod.valueOf(request, method);
      if (spannerMethod == null) {
        return null;
      }
      switch (SpannerMethod.valueOf(request, method)) {
        case BATCH_UPDATE:
          return batchUpdateTimeout == null
              ? null
              : GrpcCallContext.createDefault().withTimeout(batchUpdateTimeout);
        case COMMIT:
          return commitTimeout == null
              ? null
              : GrpcCallContext.createDefault().withTimeout(commitTimeout);
        case EXECUTE_QUERY:
          return executeQueryTimeout == null
              ? null
              : GrpcCallContext.createDefault()
                  .withTimeout(executeQueryTimeout)
                  .withStreamWaitTimeout(executeQueryTimeout);
        case EXECUTE_UPDATE:
          return executeUpdateTimeout == null
              ? null
              : GrpcCallContext.createDefault().withTimeout(executeUpdateTimeout);
        case PARTITION_QUERY:
          return partitionQueryTimeout == null
              ? null
              : GrpcCallContext.createDefault().withTimeout(partitionQueryTimeout);
        case PARTITION_READ:
          return partitionReadTimeout == null
              ? null
              : GrpcCallContext.createDefault().withTimeout(partitionReadTimeout);
        case READ:
          return readTimeout == null
              ? null
              : GrpcCallContext.createDefault()
                  .withTimeout(readTimeout)
                  .withStreamWaitTimeout(readTimeout);
        case ROLLBACK:
          return rollbackTimeout == null
              ? null
              : GrpcCallContext.createDefault().withTimeout(rollbackTimeout);
        default:
      }
      return null;
    }

    public Duration getCommitTimeout() {
      return commitTimeout;
    }

    public SpannerCallContextTimeoutConfigurator withCommitTimeout(Duration commitTimeout) {
      this.commitTimeout = commitTimeout;
      return this;
    }

    public Duration getRollbackTimeout() {
      return rollbackTimeout;
    }

    public SpannerCallContextTimeoutConfigurator withRollbackTimeout(Duration rollbackTimeout) {
      this.rollbackTimeout = rollbackTimeout;
      return this;
    }

    public Duration getExecuteQueryTimeout() {
      return executeQueryTimeout;
    }

    public SpannerCallContextTimeoutConfigurator withExecuteQueryTimeout(
        Duration executeQueryTimeout) {
      this.executeQueryTimeout = executeQueryTimeout;
      return this;
    }

    public Duration getExecuteUpdateTimeout() {
      return executeUpdateTimeout;
    }

    public SpannerCallContextTimeoutConfigurator withExecuteUpdateTimeout(
        Duration executeUpdateTimeout) {
      this.executeUpdateTimeout = executeUpdateTimeout;
      return this;
    }

    public Duration getBatchUpdateTimeout() {
      return batchUpdateTimeout;
    }

    public SpannerCallContextTimeoutConfigurator withBatchUpdateTimeout(
        Duration batchUpdateTimeout) {
      this.batchUpdateTimeout = batchUpdateTimeout;
      return this;
    }

    public Duration getReadTimeout() {
      return readTimeout;
    }

    public SpannerCallContextTimeoutConfigurator withReadTimeout(Duration readTimeout) {
      this.readTimeout = readTimeout;
      return this;
    }

    public Duration getPartitionQueryTimeout() {
      return partitionQueryTimeout;
    }

    public SpannerCallContextTimeoutConfigurator withPartitionQueryTimeout(
        Duration partitionQueryTimeout) {
      this.partitionQueryTimeout = partitionQueryTimeout;
      return this;
    }

    public Duration getPartitionReadTimeout() {
      return partitionReadTimeout;
    }

    public SpannerCallContextTimeoutConfigurator withPartitionReadTimeout(
        Duration partitionReadTimeout) {
      this.partitionReadTimeout = partitionReadTimeout;
      return this;
    }
  }

  /** Default implementation of {@code SpannerFactory}. */
  private static class DefaultSpannerFactory implements SpannerFactory {
    private static final DefaultSpannerFactory INSTANCE = new DefaultSpannerFactory();

    @Override
    public Spanner create(SpannerOptions serviceOptions) {
      return new SpannerImpl(serviceOptions);
    }
  }

  /** Default implementation of {@code SpannerRpcFactory}. */
  private static class DefaultSpannerRpcFactory implements SpannerRpcFactory {
    private static final DefaultSpannerRpcFactory INSTANCE = new DefaultSpannerRpcFactory();

    @Override
    public ServiceRpc create(SpannerOptions options) {
      return new GapicSpannerRpc(options);
    }
  }

  private static final AtomicInteger DEFAULT_POOL_COUNT = new AtomicInteger();

  /** {@link ExecutorProvider} that is used for {@link AsyncResultSet}. */
  public interface CloseableExecutorProvider extends ExecutorProvider, AutoCloseable {
    /** Overridden to suppress the throws declaration of the super interface. */
    @Override
    void close();
  }

  /**
   * Implementation of {@link CloseableExecutorProvider} that uses a fixed single {@link
   * ScheduledExecutorService}.
   */
  public static class FixedCloseableExecutorProvider implements CloseableExecutorProvider {
    private final ScheduledExecutorService executor;

    private FixedCloseableExecutorProvider(ScheduledExecutorService executor) {
      this.executor = Preconditions.checkNotNull(executor);
    }

    @Override
    public void close() {
      executor.shutdown();
    }

    @Override
    public ScheduledExecutorService getExecutor() {
      return executor;
    }

    @Override
    public boolean shouldAutoClose() {
      return false;
    }

    /** Creates a FixedCloseableExecutorProvider. */
    public static FixedCloseableExecutorProvider create(ScheduledExecutorService executor) {
      return new FixedCloseableExecutorProvider(executor);
    }
  }

  /**
   * Default {@link ExecutorProvider} for high-level async calls that need an executor. The default
   * uses a cached thread pool containing a max of 8 threads. The pool is lazily initialized and
   * will not create any threads if the user application does not use any async methods. It will
   * also scale down the thread usage if the async load allows for that.
   */
  @VisibleForTesting
  static CloseableExecutorProvider createDefaultAsyncExecutorProvider() {
    return createAsyncExecutorProvider(8, 60L, TimeUnit.SECONDS);
  }

  /**
   * Creates a {@link CloseableExecutorProvider} that can be used as an {@link ExecutorProvider} for
   * the async API. The {@link ExecutorProvider} will lazily create up to poolSize threads. The
   * backing threads will automatically be shutdown if they have not been used during the keep-alive
   * time. The backing threads are created as daemon threads.
   *
   * @param poolSize the maximum number of threads to create in the pool
   * @param keepAliveTime the time that an unused thread in the pool should be kept alive
   * @param unit the time unit used for the keepAliveTime
   * @return a {@link CloseableExecutorProvider} that can be used for {@link
   *     SpannerOptions.Builder#setAsyncExecutorProvider(CloseableExecutorProvider)}
   */
  public static CloseableExecutorProvider createAsyncExecutorProvider(
      int poolSize, long keepAliveTime, TimeUnit unit) {
    String format =
        String.format("spanner-async-pool-%d-thread-%%d", DEFAULT_POOL_COUNT.incrementAndGet());
    ThreadFactory threadFactory =
        new ThreadFactoryBuilder().setDaemon(true).setNameFormat(format).build();
    ScheduledThreadPoolExecutor executor = new ScheduledThreadPoolExecutor(poolSize, threadFactory);
    executor.setKeepAliveTime(keepAliveTime, unit);
    executor.allowCoreThreadTimeOut(true);
    return FixedCloseableExecutorProvider.create(executor);
  }

  private SpannerOptions(Builder builder) {
    super(SpannerFactory.class, SpannerRpcFactory.class, builder, new SpannerDefaults());
    numChannels = builder.numChannels;
    Preconditions.checkArgument(
        numChannels >= 1 && numChannels <= MAX_CHANNELS,
        "Number of channels must fall in the range [1, %s], found: %s",
        MAX_CHANNELS,
        numChannels);

    transportChannelExecutorThreadNameFormat = builder.transportChannelExecutorThreadNameFormat;
    channelProvider = builder.channelProvider;
    channelConfigurator = builder.channelConfigurator;
    interceptorProvider = builder.interceptorProvider;
    sessionPoolOptions =
        builder.sessionPoolOptions != null
            ? builder.sessionPoolOptions
            : SessionPoolOptions.newBuilder().build();
    prefetchChunks = builder.prefetchChunks;
    databaseRole = builder.databaseRole;
    sessionLabels = builder.sessionLabels;
    try {
      spannerStubSettings = builder.spannerStubSettingsBuilder.build();
      instanceAdminStubSettings = builder.instanceAdminStubSettingsBuilder.build();
      databaseAdminStubSettings = builder.databaseAdminStubSettingsBuilder.build();
    } catch (IOException e) {
      throw SpannerExceptionFactory.newSpannerException(e);
    }
    partitionedDmlTimeout = builder.partitionedDmlTimeout;
    grpcGcpExtensionEnabled = builder.grpcGcpExtensionEnabled;
    grpcGcpOptions = builder.grpcGcpOptions;
    autoThrottleAdministrativeRequests = builder.autoThrottleAdministrativeRequests;
    retryAdministrativeRequestsSettings = builder.retryAdministrativeRequestsSettings;
    trackTransactionStarter = builder.trackTransactionStarter;
    defaultQueryOptions = builder.defaultQueryOptions;
    envQueryOptions = builder.getEnvironmentQueryOptions();
    if (envQueryOptions.equals(QueryOptions.getDefaultInstance())) {
      this.mergedQueryOptions = ImmutableMap.copyOf(builder.defaultQueryOptions);
    } else {
      // Merge all specific database options with the environment options.
      Map<DatabaseId, QueryOptions> merged = new HashMap<>(builder.defaultQueryOptions);
      for (Entry<DatabaseId, QueryOptions> entry : builder.defaultQueryOptions.entrySet()) {
        merged.put(entry.getKey(), entry.getValue().toBuilder().mergeFrom(envQueryOptions).build());
      }
      this.mergedQueryOptions = ImmutableMap.copyOf(merged);
    }
    callCredentialsProvider = builder.callCredentialsProvider;
    asyncExecutorProvider = builder.asyncExecutorProvider;
    compressorName = builder.compressorName;
<<<<<<< HEAD
    directedReadOptions = builder.directedReadOptions;
=======
    leaderAwareRoutingEnabled = builder.leaderAwareRoutingEnabled;
>>>>>>> 59cec9b9
  }

  /**
   * The environment to read configuration values from. The default implementation uses environment
   * variables.
   */
  public interface SpannerEnvironment {
    /**
     * The optimizer version to use. Must return an empty string to indicate that no value has been
     * set.
     */
    @Nonnull
    String getOptimizerVersion();

    /**
     * The optimizer statistics package to use. Must return an empty string to indicate that no
     * value has been set.
     */
    @Nonnull
    default String getOptimizerStatisticsPackage() {
      throw new UnsupportedOperationException("Unimplemented");
    }
  }

  /**
   * Default implementation of {@link SpannerEnvironment}. Reads all configuration from environment
   * variables.
   */
  private static class SpannerEnvironmentImpl implements SpannerEnvironment {
    private static final SpannerEnvironmentImpl INSTANCE = new SpannerEnvironmentImpl();
    private static final String SPANNER_OPTIMIZER_VERSION_ENV_VAR = "SPANNER_OPTIMIZER_VERSION";
    private static final String SPANNER_OPTIMIZER_STATISTICS_PACKAGE_ENV_VAR =
        "SPANNER_OPTIMIZER_STATISTICS_PACKAGE";

    private SpannerEnvironmentImpl() {}

    @Override
    public String getOptimizerVersion() {
      return MoreObjects.firstNonNull(System.getenv(SPANNER_OPTIMIZER_VERSION_ENV_VAR), "");
    }

    @Override
    public String getOptimizerStatisticsPackage() {
      return MoreObjects.firstNonNull(
          System.getenv(SPANNER_OPTIMIZER_STATISTICS_PACKAGE_ENV_VAR), "");
    }
  }

  /** Builder for {@link SpannerOptions} instances. */
  public static class Builder
      extends ServiceOptions.Builder<Spanner, SpannerOptions, SpannerOptions.Builder> {
    static final int DEFAULT_PREFETCH_CHUNKS = 4;
    static final QueryOptions DEFAULT_QUERY_OPTIONS = QueryOptions.getDefaultInstance();
    static final RetrySettings DEFAULT_ADMIN_REQUESTS_LIMIT_EXCEEDED_RETRY_SETTINGS =
        RetrySettings.newBuilder()
            .setInitialRetryDelay(Duration.ofSeconds(5L))
            .setRetryDelayMultiplier(2.0)
            .setMaxRetryDelay(Duration.ofSeconds(60L))
            .setMaxAttempts(10)
            .build();
    private final ImmutableSet<String> allowedClientLibTokens =
        ImmutableSet.of(
            ServiceOptions.getGoogApiClientLibName(),
            JDBC_API_CLIENT_LIB_TOKEN,
            HIBERNATE_API_CLIENT_LIB_TOKEN,
            LIQUIBASE_API_CLIENT_LIB_TOKEN,
            PG_ADAPTER_CLIENT_LIB_TOKEN);
    private TransportChannelProvider channelProvider;

    @SuppressWarnings("rawtypes")
    private ApiFunction<ManagedChannelBuilder, ManagedChannelBuilder> channelConfigurator;

    private GrpcInterceptorProvider interceptorProvider;

    private Integer numChannels;

    private String transportChannelExecutorThreadNameFormat = "Cloud-Spanner-TransportChannel-%d";

    private int prefetchChunks = DEFAULT_PREFETCH_CHUNKS;
    private SessionPoolOptions sessionPoolOptions;
    private String databaseRole;
    private ImmutableMap<String, String> sessionLabels;
    private SpannerStubSettings.Builder spannerStubSettingsBuilder =
        SpannerStubSettings.newBuilder();
    private InstanceAdminStubSettings.Builder instanceAdminStubSettingsBuilder =
        InstanceAdminStubSettings.newBuilder();
    private DatabaseAdminStubSettings.Builder databaseAdminStubSettingsBuilder =
        DatabaseAdminStubSettings.newBuilder();
    private Duration partitionedDmlTimeout = Duration.ofHours(2L);
    private boolean grpcGcpExtensionEnabled = false;
    private GcpManagedChannelOptions grpcGcpOptions;
    private RetrySettings retryAdministrativeRequestsSettings =
        DEFAULT_ADMIN_REQUESTS_LIMIT_EXCEEDED_RETRY_SETTINGS;
    private boolean autoThrottleAdministrativeRequests = false;
    private boolean trackTransactionStarter = false;
    private Map<DatabaseId, QueryOptions> defaultQueryOptions = new HashMap<>();
    private CallCredentialsProvider callCredentialsProvider;
    private CloseableExecutorProvider asyncExecutorProvider;
    private String compressorName;
    private String emulatorHost = System.getenv("SPANNER_EMULATOR_HOST");
<<<<<<< HEAD
    private DirectedReadOptions directedReadOptions;
=======
    private boolean leaderAwareRoutingEnabled = true;
>>>>>>> 59cec9b9

    private Builder() {
      // Manually set retry and polling settings that work.
      OperationTimedPollAlgorithm longRunningPollingAlgorithm =
          OperationTimedPollAlgorithm.create(
              RetrySettings.newBuilder()
                  .setInitialRpcTimeout(Duration.ofSeconds(60L))
                  .setMaxRpcTimeout(Duration.ofSeconds(600L))
                  .setInitialRetryDelay(Duration.ofSeconds(20L))
                  .setMaxRetryDelay(Duration.ofSeconds(45L))
                  .setRetryDelayMultiplier(1.5)
                  .setRpcTimeoutMultiplier(1.5)
                  .setTotalTimeout(Duration.ofHours(48L))
                  .build());
      databaseAdminStubSettingsBuilder
          .createDatabaseOperationSettings()
          .setPollingAlgorithm(longRunningPollingAlgorithm);
      databaseAdminStubSettingsBuilder
          .createBackupOperationSettings()
          .setPollingAlgorithm(longRunningPollingAlgorithm);
      databaseAdminStubSettingsBuilder
          .restoreDatabaseOperationSettings()
          .setPollingAlgorithm(longRunningPollingAlgorithm);
    }

    Builder(SpannerOptions options) {
      super(options);
      if (options.getHost() != null
          && this.emulatorHost != null
          && !options.getHost().equals(this.emulatorHost)) {
        this.emulatorHost = null;
      }
      this.numChannels = options.numChannels;
      this.transportChannelExecutorThreadNameFormat =
          options.transportChannelExecutorThreadNameFormat;
      this.sessionPoolOptions = options.sessionPoolOptions;
      this.prefetchChunks = options.prefetchChunks;
      this.databaseRole = options.databaseRole;
      this.sessionLabels = options.sessionLabels;
      this.spannerStubSettingsBuilder = options.spannerStubSettings.toBuilder();
      this.instanceAdminStubSettingsBuilder = options.instanceAdminStubSettings.toBuilder();
      this.databaseAdminStubSettingsBuilder = options.databaseAdminStubSettings.toBuilder();
      this.partitionedDmlTimeout = options.partitionedDmlTimeout;
      this.grpcGcpExtensionEnabled = options.grpcGcpExtensionEnabled;
      this.grpcGcpOptions = options.grpcGcpOptions;
      this.autoThrottleAdministrativeRequests = options.autoThrottleAdministrativeRequests;
      this.retryAdministrativeRequestsSettings = options.retryAdministrativeRequestsSettings;
      this.trackTransactionStarter = options.trackTransactionStarter;
      this.defaultQueryOptions = options.defaultQueryOptions;
      this.callCredentialsProvider = options.callCredentialsProvider;
      this.asyncExecutorProvider = options.asyncExecutorProvider;
      this.compressorName = options.compressorName;
      this.channelProvider = options.channelProvider;
      this.channelConfigurator = options.channelConfigurator;
      this.interceptorProvider = options.interceptorProvider;
    }

    @Override
    public Builder setTransportOptions(TransportOptions transportOptions) {
      if (!(transportOptions instanceof GrpcTransportOptions)) {
        throw new IllegalArgumentException(
            "Only grpc transport is allowed for " + API_SHORT_NAME + ".");
      }
      return super.setTransportOptions(transportOptions);
    }

    @Override
    protected Set<String> getAllowedClientLibTokens() {
      return allowedClientLibTokens;
    }

    /**
     * Sets the {@code ChannelProvider}. {@link GapicSpannerRpc} would create a default one if none
     * is provided.
     *
     * <p>Setting a custom {@link TransportChannelProvider} also overrides any other settings that
     * affect the default channel provider. These must be set manually on the custom {@link
     * TransportChannelProvider} instead of on {@link SpannerOptions}. The settings of {@link
     * SpannerOptions} that have no effect if you set a custom {@link TransportChannelProvider} are:
     *
     * <ol>
     *   <li>{@link #setChannelConfigurator(ApiFunction)}
     *   <li>{@link #setHost(String)}
     *   <li>{@link #setNumChannels(int)}
     *   <li>{@link #setInterceptorProvider(GrpcInterceptorProvider)}
     *   <li>{@link #setHeaderProvider(com.google.api.gax.rpc.HeaderProvider)}
     * </ol>
     */
    public Builder setChannelProvider(TransportChannelProvider channelProvider) {
      this.channelProvider = channelProvider;
      return this;
    }

    /**
     * Sets an {@link ApiFunction} that will be used to configure the transport channel. This will
     * only be used if no custom {@link TransportChannelProvider} has been set.
     */
    public Builder setChannelConfigurator(
        @SuppressWarnings("rawtypes")
            ApiFunction<ManagedChannelBuilder, ManagedChannelBuilder> channelConfigurator) {
      this.channelConfigurator = channelConfigurator;
      return this;
    }

    /**
     * Sets the {@code GrpcInterceptorProvider}. {@link GapicSpannerRpc} would create a default one
     * if none is provided.
     */
    public Builder setInterceptorProvider(GrpcInterceptorProvider interceptorProvider) {
      this.interceptorProvider = interceptorProvider;
      return this;
    }

    /**
     * Sets the number of gRPC channels to use. By default 4 channels are created per {@link
     * SpannerOptions}.
     */
    public Builder setNumChannels(int numChannels) {
      this.numChannels = numChannels;
      return this;
    }

    /** Sets the name format for transport channel threads that should be used by this instance. */
    Builder setTransportChannelExecutorThreadNameFormat(
        String transportChannelExecutorThreadNameFormat) {
      this.transportChannelExecutorThreadNameFormat = transportChannelExecutorThreadNameFormat;
      return this;
    }

    /**
     * Sets the options for managing the session pool. If not specified then the default {@code
     * SessionPoolOptions} is used.
     */
    public Builder setSessionPoolOption(SessionPoolOptions sessionPoolOptions) {
      this.sessionPoolOptions = sessionPoolOptions;
      return this;
    }

    /**
     * Sets the database role that should be used for connections that are created by this instance.
     * The database role that is used determines the access permissions that a connection has. This
     * can for example be used to create connections that are only permitted to access certain
     * tables.
     */
    public Builder setDatabaseRole(String databaseRole) {
      this.databaseRole = databaseRole;
      return this;
    }

    /**
     * Sets the labels to add to all Sessions created in this client.
     *
     * @param sessionLabels Map from label key to label value. Label key and value cannot be null.
     *     For more information on valid syntax see <a
     *     href="https://cloud.google.com/spanner/docs/reference/rpc/google.spanner.v1#google.spanner.v1.Session">
     *     api docs </a>.
     */
    public Builder setSessionLabels(Map<String, String> sessionLabels) {
      Preconditions.checkNotNull(sessionLabels, "Session labels map cannot be null");
      for (String value : sessionLabels.values()) {
        Preconditions.checkNotNull(value, "Null values are not allowed in the labels map.");
      }
      this.sessionLabels = ImmutableMap.copyOf(sessionLabels);
      return this;
    }

    /**
     * {@link SpannerOptions.Builder} does not support global retry settings, as it creates three
     * different gRPC clients: {@link Spanner}, {@link DatabaseAdminClient} and {@link
     * InstanceAdminClient}. Instead of calling this method, you should set specific {@link
     * RetrySettings} for each of the underlying gRPC clients by calling respectively {@link
     * #getSpannerStubSettingsBuilder()}, {@link #getDatabaseAdminStubSettingsBuilder()} or {@link
     * #getInstanceAdminStubSettingsBuilder()}.
     */
    @Override
    public Builder setRetrySettings(RetrySettings retrySettings) {
      throw new UnsupportedOperationException(
          "SpannerOptions does not support setting global retry settings. "
              + "Call spannerStubSettingsBuilder().<method-name>Settings().setRetrySettings(RetrySettings) instead.");
    }

    /**
     * Returns the {@link SpannerStubSettings.Builder} that will be used to build the {@link
     * SpannerRpc}. Use this to set custom {@link RetrySettings} for individual gRPC methods.
     *
     * <p>The library will automatically use the defaults defined in {@link SpannerStubSettings} if
     * no custom settings are set. The defaults are the same as the defaults that are used by {@link
     * SpannerSettings}, and are generated from the file <a
     * href="https://github.com/googleapis/googleapis/blob/master/google/spanner/v1/spanner_gapic.yaml">spanner_gapic.yaml</a>.
     * Retries are configured for idempotent methods but not for non-idempotent methods.
     *
     * <p>You can set the same {@link RetrySettings} for all unary methods by calling this:
     *
     * <pre><code>
     * builder
     *     .getSpannerStubSettingsBuilder()
     *     .applyToAllUnaryMethods(
     *         new ApiFunction&lt;UnaryCallSettings.Builder&lt;?, ?&gt;, Void&gt;() {
     *           public Void apply(Builder&lt;?, ?&gt; input) {
     *             input.setRetrySettings(retrySettings);
     *             return null;
     *           }
     *         });
     * </code></pre>
     */
    public SpannerStubSettings.Builder getSpannerStubSettingsBuilder() {
      return spannerStubSettingsBuilder;
    }

    /**
     * Returns the {@link InstanceAdminStubSettings.Builder} that will be used to build the {@link
     * SpannerRpc}. Use this to set custom {@link RetrySettings} for individual gRPC methods.
     *
     * <p>The library will automatically use the defaults defined in {@link
     * InstanceAdminStubSettings} if no custom settings are set. The defaults are the same as the
     * defaults that are used by {@link InstanceAdminSettings}, and are generated from the file <a
     * href="https://github.com/googleapis/googleapis/blob/master/google/spanner/admin/instance/v1/spanner_admin_instance_gapic.yaml">spanner_admin_instance_gapic.yaml</a>.
     * Retries are configured for idempotent methods but not for non-idempotent methods.
     *
     * <p>You can set the same {@link RetrySettings} for all unary methods by calling this:
     *
     * <pre><code>
     * builder
     *     .getInstanceAdminStubSettingsBuilder()
     *     .applyToAllUnaryMethods(
     *         new ApiFunction&lt;UnaryCallSettings.Builder&lt;?, ?&gt;, Void&gt;() {
     *           public Void apply(Builder&lt;?, ?&gt; input) {
     *             input.setRetrySettings(retrySettings);
     *             return null;
     *           }
     *         });
     * </code></pre>
     */
    public InstanceAdminStubSettings.Builder getInstanceAdminStubSettingsBuilder() {
      return instanceAdminStubSettingsBuilder;
    }

    /**
     * Returns the {@link DatabaseAdminStubSettings.Builder} that will be used to build the {@link
     * SpannerRpc}. Use this to set custom {@link RetrySettings} for individual gRPC methods.
     *
     * <p>The library will automatically use the defaults defined in {@link
     * DatabaseAdminStubSettings} if no custom settings are set. The defaults are the same as the
     * defaults that are used by {@link DatabaseAdminSettings}, and are generated from the file <a
     * href="https://github.com/googleapis/googleapis/blob/master/google/spanner/admin/database/v1/spanner_admin_database_gapic.yaml">spanner_admin_database_gapic.yaml</a>.
     * Retries are configured for idempotent methods but not for non-idempotent methods.
     *
     * <p>You can set the same {@link RetrySettings} for all unary methods by calling this:
     *
     * <pre><code>
     * builder
     *     .getDatabaseAdminStubSettingsBuilder()
     *     .applyToAllUnaryMethods(
     *         new ApiFunction&lt;UnaryCallSettings.Builder&lt;?, ?&gt;, Void&gt;() {
     *           public Void apply(Builder&lt;?, ?&gt; input) {
     *             input.setRetrySettings(retrySettings);
     *             return null;
     *           }
     *         });
     * </code></pre>
     */
    public DatabaseAdminStubSettings.Builder getDatabaseAdminStubSettingsBuilder() {
      return databaseAdminStubSettingsBuilder;
    }

    /**
     * Sets a timeout specifically for Partitioned DML statements executed through {@link
     * DatabaseClient#executePartitionedUpdate(Statement, UpdateOption...)}. The default is 2 hours.
     */
    public Builder setPartitionedDmlTimeout(Duration timeout) {
      this.partitionedDmlTimeout = timeout;
      return this;
    }

    /**
     * Instructs the client library to automatically throttle the number of administrative requests
     * if the rate of administrative requests generated by this {@link Spanner} instance will exceed
     * the administrative limits Cloud Spanner. The default behavior is to not throttle any
     * requests. If the limit is exceeded, Cloud Spanner will return a RESOURCE_EXHAUSTED error.
     * More information on the administrative limits can be found here:
     * https://cloud.google.com/spanner/quotas#administrative_limits. Setting this option is not a
     * guarantee that the rate will never be exceeded, as this option will only throttle requests
     * coming from this client. Additional requests from other clients could still cause the limit
     * to be exceeded.
     */
    public Builder setAutoThrottleAdministrativeRequests() {
      this.autoThrottleAdministrativeRequests = true;
      return this;
    }

    /**
     * Disables automatic retries of administrative requests that fail if the <a
     * href="https://cloud.google.com/spanner/quotas#administrative_limits">https://cloud.google.com/spanner/quotas#administrative_limits</a>
     * have been exceeded. You should disable these retries if you intend to handle these errors in
     * your application.
     */
    public Builder disableAdministrativeRequestRetries() {
      this.retryAdministrativeRequestsSettings =
          this.retryAdministrativeRequestsSettings.toBuilder().setMaxAttempts(1).build();
      return this;
    }

    /**
     * Sets the retry settings for retrying administrative requests when the quote of administrative
     * requests per minute has been exceeded.
     */
    Builder setRetryAdministrativeRequestsSettings(
        RetrySettings retryAdministrativeRequestsSettings) {
      this.retryAdministrativeRequestsSettings =
          Preconditions.checkNotNull(retryAdministrativeRequestsSettings);
      return this;
    }

    /**
     * Instructs the client library to track the first request of each read/write transaction. This
     * statement will include a BeginTransaction option and will return a transaction id as part of
     * its result. All other statements in the same transaction must wait for this first statement
     * to finish before they can proceed. By setting this option the client library will throw a
     * {@link SpannerException} with {@link ErrorCode#DEADLINE_EXCEEDED} for any subsequent
     * statement that has waited for at least 60 seconds for the first statement to return a
     * transaction id, including the stacktrace of the initial statement that should have returned a
     * transaction id.
     */
    public Builder setTrackTransactionStarter() {
      this.trackTransactionStarter = true;
      return this;
    }

    /**
     * Sets the default {@link QueryOptions} that will be used for all queries on the specified
     * database. Query options can also be specified on a per-query basis and as environment
     * variables. The precedence of these settings are:
     *
     * <ol>
     *   <li>Query options for a specific query
     *   <li>Environment variables
     *   <li>These default query options
     * </ol>
     *
     * Each {@link QueryOption} value that is used for a query is determined individually based on
     * the above precedence. If for example a value for {@link QueryOptions#getOptimizerVersion()}
     * is specified in an environment variable and a value for {@link
     * QueryOptions#getOptimizerStatisticsPackage()} is specified for a specific query, both values
     * will be used for the specific query. Environment variables are only read during the
     * initialization of a {@link SpannerOptions} instance. Changing an environment variable after
     * initializing a {@link SpannerOptions} instance will not have any effect on that instance.
     */
    public Builder setDefaultQueryOptions(DatabaseId database, QueryOptions defaultQueryOptions) {
      this.defaultQueryOptions.put(database, defaultQueryOptions);
      return this;
    }

    /** Gets the {@link QueryOptions} specified in the {@link SpannerEnvironment}. */
    QueryOptions getEnvironmentQueryOptions() {
      return QueryOptions.newBuilder()
          .setOptimizerVersion(environment.getOptimizerVersion())
          .setOptimizerStatisticsPackage(environment.getOptimizerStatisticsPackage())
          .build();
    }

    /**
     * Sets a {@link CallCredentialsProvider} that can deliver {@link CallCredentials} to use on a
     * per-gRPC basis.
     */
    public Builder setCallCredentialsProvider(CallCredentialsProvider callCredentialsProvider) {
      this.callCredentialsProvider = callCredentialsProvider;
      return this;
    }

    /**
     * Sets the compression to use for all gRPC calls. The compressor must be a valid name known in
     * the {@link CompressorRegistry}. This will enable compression both from the client to the
     * server and from the server to the client.
     *
     * <p>Supported values are:
     *
     * <ul>
     *   <li>gzip: Enable gzip compression
     *   <li>identity: Disable compression
     *   <li><code>null</code>: Use default compression
     * </ul>
     */
    @ExperimentalApi("https://github.com/grpc/grpc-java/issues/1704")
    public Builder setCompressorName(@Nullable String compressorName) {
      Preconditions.checkArgument(
          compressorName == null
              || CompressorRegistry.getDefaultInstance().lookupCompressor(compressorName) != null,
          String.format("%s is not a known compressor", compressorName));
      this.compressorName = compressorName;
      return this;
    }

    /**
     * Sets the {@link DirectedReadOptions} that specify which replicas or regions should be used
     * for non-transactional reads or queries.
     *
     * <p>Note that DirectedReadOptions can only be set for ReadOnlyTransaction and
     * SingleUseTransaction; it cannot be set for ReadWriteTransaction and
     * PartitionedDmlTransaction.
     *
     * <p>DirectedReadOptions set at the request level will take precedence over the options set
     * using this method. If DirectedReadOptions are set at the request level, they will override
     * the options set here when the RPC call is made.
     */
    public Builder setDirectedReadOptions(DirectedReadOptions directedReadOptions) {
      Preconditions.checkNotNull(directedReadOptions, "DirectedReadOptions cannot be null");
      SpannerUtil.verifyDirectedReadOptions(directedReadOptions);
      this.directedReadOptions = directedReadOptions;
      return this;
    }

    /**
     * Sets the {@link ExecutorProvider} to use for high-level async calls that need an executor,
     * such as fetching results for an {@link AsyncResultSet}.
     *
     * <p>Async methods will use a sensible default if no custom {@link ExecutorProvider} has been
     * set. The default {@link ExecutorProvider} uses a cached thread pool containing a maximum of 8
     * threads. The pool is lazily initialized and will not create any threads if the user
     * application does not use any async methods. It will also scale down the thread usage if the
     * async load allows for that.
     *
     * <p>Call {@link SpannerOptions#createAsyncExecutorProvider(int, long, TimeUnit)} to create a
     * provider with a custom pool size or call {@link
     * FixedCloseableExecutorProvider#create(ScheduledExecutorService)} to create a {@link
     * CloseableExecutorProvider} from a standard Java {@link ScheduledExecutorService}.
     */
    public Builder setAsyncExecutorProvider(CloseableExecutorProvider provider) {
      this.asyncExecutorProvider = provider;
      return this;
    }

    /**
     * Specifying this will allow the client to prefetch up to {@code prefetchChunks} {@code
     * PartialResultSet} chunks for each read and query. The data size of each chunk depends on the
     * server implementation but a good rule of thumb is that each chunk will be up to 1 MiB. Larger
     * values reduce the likelihood of blocking while consuming results at the cost of greater
     * memory consumption. {@code prefetchChunks} should be greater than 0. To get good performance
     * choose a value that is large enough to allow buffering of chunks for an entire row. Apart
     * from the buffered chunks, there can be at most one more row buffered in the client. This can
     * be overridden on a per read/query basis by {@link Options#prefetchChunks()}. If unspecified,
     * we will use a default value (currently 4).
     */
    public Builder setPrefetchChunks(int prefetchChunks) {
      this.prefetchChunks = prefetchChunks;
      return this;
    }

    @Override
    public Builder setHost(String host) {
      super.setHost(host);
      // Setting a host should override any SPANNER_EMULATOR_HOST setting.
      setEmulatorHost(null);
      return this;
    }

    /** Enables gRPC-GCP extension with the default settings. */
    public Builder enableGrpcGcpExtension() {
      return this.enableGrpcGcpExtension(null);
    }

    /**
     * Enables gRPC-GCP extension and uses provided options for configuration. The metric registry
     * and default Spanner metric labels will be added automatically.
     */
    public Builder enableGrpcGcpExtension(GcpManagedChannelOptions options) {
      this.grpcGcpExtensionEnabled = true;
      this.grpcGcpOptions = options;
      return this;
    }

    /** Disables gRPC-GCP extension. */
    public Builder disableGrpcGcpExtension() {
      this.grpcGcpExtensionEnabled = false;
      return this;
    }

    /**
     * Sets the host of an emulator to use. By default the value is read from an environment
     * variable. If the environment variable is not set, this will be <code>null</code>.
     */
    public Builder setEmulatorHost(String emulatorHost) {
      this.emulatorHost = emulatorHost;
      return this;
    }

    /**
     * Enable leader aware routing. Leader aware routing would route all requests in RW/PDML
     * transactions to the leader region.
     */
    public Builder enableLeaderAwareRouting() {
      this.leaderAwareRoutingEnabled = true;
      return this;
    }

    /**
     * Disable leader aware routing. Disabling leader aware routing would route all requests in
     * RW/PDML transactions to any region.
     */
    public Builder disableLeaderAwareRouting() {
      this.leaderAwareRoutingEnabled = false;
      return this;
    }

    @SuppressWarnings("rawtypes")
    @Override
    public SpannerOptions build() {
      // Set the host of emulator has been set.
      if (emulatorHost != null) {
        if (!emulatorHost.startsWith("http")) {
          emulatorHost = "http://" + emulatorHost;
        }
        this.setHost(emulatorHost);
        // Channels are secure by default (via SSL/TLS). For the example we disable TLS to avoid
        // needing certificates.
        this.setChannelConfigurator(ManagedChannelBuilder::usePlaintext);
        // As we are using plain text, we should never send any credentials.
        this.setCredentials(NoCredentials.getInstance());
      }
      if (this.numChannels == null) {
        this.numChannels =
            this.grpcGcpExtensionEnabled ? GRPC_GCP_ENABLED_DEFAULT_CHANNELS : DEFAULT_CHANNELS;
      }

      return new SpannerOptions(this);
    }
  }

  /** Returns default instance of {@code SpannerOptions}. */
  public static SpannerOptions getDefaultInstance() {
    return newBuilder().build();
  }

  public static Builder newBuilder() {
    return new Builder();
  }

  /**
   * Sets the environment to use to read configuration. The default will read configuration from
   * environment variables.
   */
  public static void useEnvironment(SpannerEnvironment environment) {
    SpannerOptions.environment = environment;
  }

  /**
   * Sets the environment to use to read configuration to the default environment. This will read
   * configuration from environment variables.
   */
  public static void useDefaultEnvironment() {
    SpannerOptions.environment = SpannerEnvironmentImpl.INSTANCE;
  }

  @Override
  protected String getDefaultProject() {
    String projectId = getDefaultProjectId();
    // The project id does not matter if we are using the emulator.
    if (projectId == null && System.getenv("SPANNER_EMULATOR_HOST") != null) {
      return "emulator-project";
    }
    return projectId;
  }

  public TransportChannelProvider getChannelProvider() {
    return channelProvider;
  }

  @SuppressWarnings("rawtypes")
  public ApiFunction<ManagedChannelBuilder, ManagedChannelBuilder> getChannelConfigurator() {
    return channelConfigurator;
  }

  public GrpcInterceptorProvider getInterceptorProvider() {
    return interceptorProvider;
  }

  public int getNumChannels() {
    return numChannels;
  }

  public String getTransportChannelExecutorThreadNameFormat() {
    return transportChannelExecutorThreadNameFormat;
  }

  public SessionPoolOptions getSessionPoolOptions() {
    return sessionPoolOptions;
  }

  public String getDatabaseRole() {
    return databaseRole;
  }

  public Map<String, String> getSessionLabels() {
    return sessionLabels;
  }

  public SpannerStubSettings getSpannerStubSettings() {
    return spannerStubSettings;
  }

  public InstanceAdminStubSettings getInstanceAdminStubSettings() {
    return instanceAdminStubSettings;
  }

  public DatabaseAdminStubSettings getDatabaseAdminStubSettings() {
    return databaseAdminStubSettings;
  }

  public Duration getPartitionedDmlTimeout() {
    return partitionedDmlTimeout;
  }

  public boolean isGrpcGcpExtensionEnabled() {
    return grpcGcpExtensionEnabled;
  }

  public GcpManagedChannelOptions getGrpcGcpOptions() {
    return grpcGcpOptions;
  }

  public boolean isAutoThrottleAdministrativeRequests() {
    return autoThrottleAdministrativeRequests;
  }

  public RetrySettings getRetryAdministrativeRequestsSettings() {
    return retryAdministrativeRequestsSettings;
  }

  public boolean isTrackTransactionStarter() {
    return trackTransactionStarter;
  }

  public CallCredentialsProvider getCallCredentialsProvider() {
    return callCredentialsProvider;
  }

  public String getCompressorName() {
    return compressorName;
  }

<<<<<<< HEAD
  public DirectedReadOptions getDirectedReadOptions() {
    return directedReadOptions;
=======
  public boolean isLeaderAwareRoutingEnabled() {
    return leaderAwareRoutingEnabled;
>>>>>>> 59cec9b9
  }

  /** Returns the default query options to use for the specific database. */
  public QueryOptions getDefaultQueryOptions(DatabaseId databaseId) {
    // Use the specific query options for the database if any have been specified. These have
    // already been merged with the query options specified in the environment variables.
    QueryOptions options = this.mergedQueryOptions.get(databaseId);
    if (options == null) {
      // Use the generic environment query options. These are initialized as a default instance of
      // query options and appended with any options specified in the environment variables.
      options = this.envQueryOptions;
    }
    return options;
  }

  public CloseableExecutorProvider getAsyncExecutorProvider() {
    return asyncExecutorProvider;
  }

  public int getPrefetchChunks() {
    return prefetchChunks;
  }

  public static GrpcTransportOptions getDefaultGrpcTransportOptions() {
    return GrpcTransportOptions.newBuilder().build();
  }

  @Override
  protected String getDefaultHost() {
    return DEFAULT_HOST;
  }

  private static class SpannerDefaults implements ServiceDefaults<Spanner, SpannerOptions> {

    @Override
    public SpannerFactory getDefaultServiceFactory() {
      return DefaultSpannerFactory.INSTANCE;
    }

    @Override
    public SpannerRpcFactory getDefaultRpcFactory() {
      return DefaultSpannerRpcFactory.INSTANCE;
    }

    @Override
    public TransportOptions getDefaultTransportOptions() {
      return getDefaultGrpcTransportOptions();
    }
  }

  @Override
  public Set<String> getScopes() {
    return SCOPES;
  }

  protected SpannerRpc getSpannerRpcV1() {
    return (SpannerRpc) getRpc();
  }

  /**
   * @return <code>true</code> if the cached Spanner service instance is <code>null</code> or
   *     closed. This will cause the method {@link #getService()} to create a new {@link SpannerRpc}
   *     instance when one is requested.
   */
  @Override
  protected boolean shouldRefreshService(Spanner cachedService) {
    return cachedService == null || cachedService.isClosed();
  }

  /**
   * @return <code>true</code> if the cached {@link ServiceRpc} instance is <code>null</code> or
   *     closed. This will cause the method {@link #getRpc()} to create a new {@link Spanner}
   *     instance when one is requested.
   */
  @Override
  protected boolean shouldRefreshRpc(ServiceRpc cachedRpc) {
    return cachedRpc == null || ((SpannerRpc) cachedRpc).isClosed();
  }

  @SuppressWarnings("unchecked")
  @Override
  public Builder toBuilder() {
    return new Builder(this);
  }

  public String getEndpoint() {
    URL url;
    try {
      url = new URL(getHost());
    } catch (MalformedURLException e) {
      throw new IllegalArgumentException("Invalid host: " + getHost(), e);
    }
    return String.format(
        "%s:%s", url.getHost(), url.getPort() < 0 ? url.getDefaultPort() : url.getPort());
  }
}<|MERGE_RESOLUTION|>--- conflicted
+++ resolved
@@ -134,11 +134,8 @@
   private final CallCredentialsProvider callCredentialsProvider;
   private final CloseableExecutorProvider asyncExecutorProvider;
   private final String compressorName;
-<<<<<<< HEAD
   private final DirectedReadOptions directedReadOptions;
-=======
   private final boolean leaderAwareRoutingEnabled;
->>>>>>> 59cec9b9
 
   /** Interface that can be used to provide {@link CallCredentials} to {@link SpannerOptions}. */
   public interface CallCredentialsProvider {
@@ -604,11 +601,8 @@
     callCredentialsProvider = builder.callCredentialsProvider;
     asyncExecutorProvider = builder.asyncExecutorProvider;
     compressorName = builder.compressorName;
-<<<<<<< HEAD
     directedReadOptions = builder.directedReadOptions;
-=======
     leaderAwareRoutingEnabled = builder.leaderAwareRoutingEnabled;
->>>>>>> 59cec9b9
   }
 
   /**
@@ -709,11 +703,8 @@
     private CloseableExecutorProvider asyncExecutorProvider;
     private String compressorName;
     private String emulatorHost = System.getenv("SPANNER_EMULATOR_HOST");
-<<<<<<< HEAD
     private DirectedReadOptions directedReadOptions;
-=======
     private boolean leaderAwareRoutingEnabled = true;
->>>>>>> 59cec9b9
 
     private Builder() {
       // Manually set retry and polling settings that work.
@@ -1353,13 +1344,11 @@
     return compressorName;
   }
 
-<<<<<<< HEAD
   public DirectedReadOptions getDirectedReadOptions() {
     return directedReadOptions;
-=======
+  }
   public boolean isLeaderAwareRoutingEnabled() {
     return leaderAwareRoutingEnabled;
->>>>>>> 59cec9b9
   }
 
   /** Returns the default query options to use for the specific database. */
