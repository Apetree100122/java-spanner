--- conflicted
+++ resolved
@@ -694,11 +694,7 @@
             }
             SpannerRpc.StreamingCall call =
                 rpc.executeQuery(
-<<<<<<< HEAD
-                    request.build(), stream.consumer(), session.getOptions(), readOnly);
-=======
-                    request.build(), stream.consumer(), session.getOptions(), isRouteToLeader());
->>>>>>> 59cec9b9
+                    request.build(), stream.consumer(), session.getOptions(), isRouteToLeader(), readOnly);
             call.request(prefetchChunks);
             stream.setCall(call, request.getTransaction().hasBegin());
             return stream;
@@ -837,12 +833,8 @@
             }
             builder.setRequestOptions(buildRequestOptions(readOptions));
             SpannerRpc.StreamingCall call =
-<<<<<<< HEAD
-                rpc.read(builder.build(), stream.consumer(), session.getOptions(), readOnly);
-=======
                 rpc.read(
-                    builder.build(), stream.consumer(), session.getOptions(), isRouteToLeader());
->>>>>>> 59cec9b9
+                    builder.build(), stream.consumer(), session.getOptions(), isRouteToLeader(), readOnly);
             call.request(prefetchChunks);
             stream.setCall(call, /* withBeginTransaction = */ builder.getTransaction().hasBegin());
             return stream;
