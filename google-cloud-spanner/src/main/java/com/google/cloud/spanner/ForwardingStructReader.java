--- conflicted
+++ resolved
@@ -22,10 +22,7 @@
 import com.google.common.base.Preconditions;
 import com.google.common.base.Supplier;
 import com.google.common.base.Suppliers;
-<<<<<<< HEAD
-=======
 import java.math.BigDecimal;
->>>>>>> daa75d66
 import java.util.List;
 
 /** Forwarding implements of StructReader */
@@ -135,8 +132,6 @@
   public double getDouble(String columnName) {
     checkValidState();
     return delegate.get().getDouble(columnName);
-<<<<<<< HEAD
-=======
   }
 
   @Override
@@ -147,7 +142,6 @@
   @Override
   public BigDecimal getBigDecimal(String columnName) {
     return delegate.get().getBigDecimal(columnName);
->>>>>>> daa75d66
   }
 
   @Override
@@ -268,8 +262,6 @@
   public List<Double> getDoubleList(String columnName) {
     checkValidState();
     return delegate.get().getDoubleList(columnName);
-<<<<<<< HEAD
-=======
   }
 
   @Override
@@ -280,7 +272,6 @@
   @Override
   public List<BigDecimal> getBigDecimalList(String columnName) {
     return delegate.get().getBigDecimalList(columnName);
->>>>>>> daa75d66
   }
 
   @Override
