{
"statements":
	[
	{
	  "name": "SHOW VARIABLE AUTOCOMMIT",
	  "executorName": "ClientSideStatementNoParamExecutor",
	  "resultType": "RESULT_SET",
	  "regex": "(?is)\\A\\s*show\\s+variable\\s+autocommit\\s*\\z",
	  "method": "statementShowAutocommit",
	  "exampleStatements": ["show variable autocommit"]
	},
	{
	  "name": "SHOW VARIABLE READONLY",
	  "executorName": "ClientSideStatementNoParamExecutor",
	  "resultType": "RESULT_SET",
	  "regex": "(?is)\\A\\s*show\\s+variable\\s+readonly\\s*\\z",
	  "method": "statementShowReadOnly",
	  "exampleStatements": ["show variable readonly"]
	},
	{
	  "name": "SHOW VARIABLE RETRY_ABORTS_INTERNALLY",
	  "executorName": "ClientSideStatementNoParamExecutor",
	  "resultType": "RESULT_SET",
	  "regex": "(?is)\\A\\s*show\\s+variable\\s+retry_aborts_internally\\s*\\z",
	  "method": "statementShowRetryAbortsInternally",
	  "exampleStatements": ["show variable retry_aborts_internally"],
	  "examplePrerequisiteStatements": ["set readonly=false", "set autocommit=false"]
	},
	{
	  "name": "SHOW VARIABLE AUTOCOMMIT_DML_MODE",
	  "executorName": "ClientSideStatementNoParamExecutor",
	  "resultType": "RESULT_SET",
	  "regex": "(?is)\\A\\s*show\\s+variable\\s+autocommit_dml_mode\\s*\\z",
	  "method": "statementShowAutocommitDmlMode",
	  "exampleStatements": ["show variable autocommit_dml_mode"]
	},
	{
	  "name": "SHOW VARIABLE STATEMENT_TIMEOUT",
	  "executorName": "ClientSideStatementNoParamExecutor",
	  "resultType": "RESULT_SET",
	  "regex": "(?is)\\A\\s*show\\s+variable\\s+statement_timeout\\s*\\z",
	  "method": "statementShowStatementTimeout",
	  "exampleStatements": ["show variable statement_timeout"]
	},
	{
	  "name": "SHOW VARIABLE READ_TIMESTAMP",
	  "executorName": "ClientSideStatementNoParamExecutor",
	  "resultType": "RESULT_SET",
	  "regex": "(?is)\\A\\s*show\\s+variable\\s+read_timestamp\\s*\\z",
	  "method": "statementShowReadTimestamp",
	  "exampleStatements": ["show variable read_timestamp"],
	  "examplePrerequisiteStatements": ["set readonly = true", "SELECT 1 AS TEST"]
	},
	{
	  "name": "SHOW VARIABLE COMMIT_TIMESTAMP",
	  "executorName": "ClientSideStatementNoParamExecutor",
	  "resultType": "RESULT_SET",
	  "regex": "(?is)\\A\\s*show\\s+variable\\s+commit_timestamp\\s*\\z",
	  "method": "statementShowCommitTimestamp",
	  "exampleStatements": ["show variable commit_timestamp"],
	  "examplePrerequisiteStatements": ["update foo set bar=1"]
	},
	{
	  "name": "SHOW VARIABLE READ_ONLY_STALENESS",
	  "executorName": "ClientSideStatementNoParamExecutor",
	  "resultType": "RESULT_SET",
	  "regex": "(?is)\\A\\s*show\\s+variable\\s+read_only_staleness\\s*\\z",
	  "method": "statementShowReadOnlyStaleness",
	  "exampleStatements": ["show variable read_only_staleness"]
	},
	{
	  "name": "SHOW VARIABLE OPTIMIZER_VERSION",
	  "executorName": "ClientSideStatementNoParamExecutor",
	  "resultType": "RESULT_SET",
	  "regex": "(?is)\\A\\s*show\\s+variable\\s+optimizer_version\\s*\\z",
	  "method": "statementShowOptimizerVersion",
	  "exampleStatements": ["show variable optimizer_version"]
	},
	{
	  "name": "SHOW VARIABLE OPTIMIZER_STATISTICS_PACKAGE",
	  "executorName": "ClientSideStatementNoParamExecutor",
	  "resultType": "RESULT_SET",
	  "regex": "(?is)\\A\\s*show\\s+variable\\s+optimizer_statistics_package\\s*\\z",
	  "method": "statementShowOptimizerStatisticsPackage",
	  "exampleStatements": ["show variable optimizer_statistics_package"]
	},
	{
	  "name": "SHOW VARIABLE RETURN_COMMIT_STATS",
	  "executorName": "ClientSideStatementNoParamExecutor",
	  "resultType": "RESULT_SET",
	  "regex": "(?is)\\A\\s*show\\s+variable\\s+return_commit_stats\\s*\\z",
	  "method": "statementShowReturnCommitStats",
	  "exampleStatements": ["show variable return_commit_stats"]
	},
	{
	  "name": "SHOW VARIABLE COMMIT_RESPONSE",
	  "executorName": "ClientSideStatementNoParamExecutor",
	  "resultType": "RESULT_SET",
	  "regex": "(?is)\\A\\s*show\\s+variable\\s+commit_response\\s*\\z",
	  "method": "statementShowCommitResponse",
	  "exampleStatements": ["show variable commit_response"],
	  "examplePrerequisiteStatements": ["update foo set bar=1"]
	},
	{
	  "name": "SHOW VARIABLE STATEMENT_TAG",
	  "executorName": "ClientSideStatementNoParamExecutor",
	  "resultType": "RESULT_SET",
	  "regex": "(?is)\\A\\s*show\\s+variable\\s+statement_tag\\s*\\z",
	  "method": "statementShowStatementTag",
	  "exampleStatements": ["show variable statement_tag"]
	},
	{
	  "name": "SHOW VARIABLE TRANSACTION_TAG",
	  "executorName": "ClientSideStatementNoParamExecutor",
	  "resultType": "RESULT_SET",
	  "regex": "(?is)\\A\\s*show\\s+variable\\s+transaction_tag\\s*\\z",
	  "method": "statementShowTransactionTag",
	  "exampleStatements": ["show variable transaction_tag"]
	},
	{
		"name": "SHOW VARIABLE RPC_PRIORITY",
		"executorName": "ClientSideStatementNoParamExecutor",
		"resultType": "RESULT_SET",
		"regex": "(?is)\\A\\s*show\\s+variable\\s+rpc_priority\\s*\\z",
		"method": "statementShowRPCPriority",
		"exampleStatements": ["show variable rpc_priority"]
	},
	{
	  "name": "BEGIN TRANSACTION",
	  "executorName": "ClientSideStatementNoParamExecutor",
	  "resultType": "NO_RESULT",
	  "regex": "(?is)\\A\\s*(?:begin|start)(?:\\s+transaction)?\\s*\\z",
	  "method": "statementBeginTransaction",
	  "exampleStatements": ["begin", "start", "begin transaction", "start transaction"]
	},
	{
	  "name": "COMMIT TRANSACTION",
	  "executorName": "ClientSideStatementNoParamExecutor",
	  "resultType": "NO_RESULT",
	  "regex": "(?is)\\A\\s*(?:commit)(?:\\s+transaction)?\\s*\\z",
	  "method": "statementCommit",
	  "exampleStatements": ["commit", "commit transaction"],
	  "examplePrerequisiteStatements": ["begin transaction"]
	},
	{
	  "name": "ROLLBACK TRANSACTION",
	  "executorName": "ClientSideStatementNoParamExecutor",
	  "resultType": "NO_RESULT",
	  "regex": "(?is)\\A\\s*(?:rollback)(?:\\s+transaction)?\\s*\\z",
	  "method": "statementRollback",
	  "exampleStatements": ["rollback", "rollback transaction"],
	  "examplePrerequisiteStatements": ["begin transaction"]
	},
	{
	  "name": "START BATCH DDL",
	  "executorName": "ClientSideStatementNoParamExecutor",
	  "resultType": "NO_RESULT",
	  "regex": "(?is)\\A\\s*(?:start)(?:\\s+batch)(?:\\s+ddl)\\s*\\z",
	  "method": "statementStartBatchDdl",
	  "exampleStatements": ["start batch ddl"]
	},
	{
	  "name": "START BATCH DML",
	  "executorName": "ClientSideStatementNoParamExecutor",
	  "resultType": "NO_RESULT",
	  "regex": "(?is)\\A\\s*(?:start)(?:\\s+batch)(?:\\s+dml)\\s*\\z",
	  "method": "statementStartBatchDml",
	  "exampleStatements": ["start batch dml"]
	},
	{
	  "name": "RUN BATCH",
	  "executorName": "ClientSideStatementNoParamExecutor",
	  "resultType": "NO_RESULT",
	  "regex": "(?is)\\A\\s*(?:run)(?:\\s+batch)\\s*\\z",
	  "method": "statementRunBatch",
	  "exampleStatements": ["run batch"],
	  "examplePrerequisiteStatements": ["start batch ddl"]
	},
	{
	  "name": "ABORT BATCH",
	  "executorName": "ClientSideStatementNoParamExecutor",
	  "resultType": "NO_RESULT",
	  "regex": "(?is)\\A\\s*(?:abort)(?:\\s+batch)\\s*\\z",
	  "method": "statementAbortBatch",
	  "exampleStatements": ["abort batch"],
	  "examplePrerequisiteStatements": ["start batch ddl"]
	},
	{
	  "name": "SET AUTOCOMMIT = TRUE|FALSE",
	  "executorName": "ClientSideStatementSetExecutor",
	  "resultType": "NO_RESULT",
	  "regex": "(?is)\\A\\s*set\\s+autocommit\\s*(?:=)\\s*(.*)\\z",
	  "method": "statementSetAutocommit",
	  "exampleStatements": ["set autocommit = true", "set autocommit = false"],
	  "setStatement": {
	    "propertyName": "AUTOCOMMIT",
	    "separator": "=",
	    "allowedValues": "(TRUE|FALSE)",
	    "converterName": "ClientSideStatementValueConverters$BooleanConverter"
	  }
	},
	{
	  "name": "SET READONLY = TRUE|FALSE",
	  "executorName": "ClientSideStatementSetExecutor",
	  "resultType": "NO_RESULT",
	  "regex": "(?is)\\A\\s*set\\s+readonly\\s*(?:=)\\s*(.*)\\z",
	  "method": "statementSetReadOnly",
	  "exampleStatements": ["set readonly = true", "set readonly = false"],
	  "setStatement": {
	    "propertyName": "READONLY",
	    "separator": "=",
	    "allowedValues": "(TRUE|FALSE)",
	    "converterName": "ClientSideStatementValueConverters$BooleanConverter"
	  }
	},
	{
	  "name": "SET RETRY_ABORTS_INTERNALLY = TRUE|FALSE",
	  "executorName": "ClientSideStatementSetExecutor",
	  "resultType": "NO_RESULT",
	  "regex": "(?is)\\A\\s*set\\s+retry_aborts_internally\\s*(?:=)\\s*(.*)\\z",
	  "method": "statementSetRetryAbortsInternally",
	  "exampleStatements": ["set retry_aborts_internally = true", "set retry_aborts_internally = false"],
	  "examplePrerequisiteStatements": ["set readonly = false", "set autocommit = false"],
	  "setStatement": {
	    "propertyName": "RETRY_ABORTS_INTERNALLY",
	    "separator": "=",
	    "allowedValues": "(TRUE|FALSE)",
	    "converterName": "ClientSideStatementValueConverters$BooleanConverter"
	  }
	},
	{
	  "name": "SET AUTOCOMMIT_DML_MODE = 'PARTITIONED_NON_ATOMIC'|'TRANSACTIONAL'",
	  "executorName": "ClientSideStatementSetExecutor",
	  "resultType": "NO_RESULT",
	  "regex": "(?is)\\A\\s*set\\s+autocommit_dml_mode\\s*(?:=)\\s*(.*)\\z",
	  "method": "statementSetAutocommitDmlMode",
	  "exampleStatements": ["set autocommit_dml_mode='PARTITIONED_NON_ATOMIC'", "set autocommit_dml_mode='TRANSACTIONAL'"],
	  "setStatement": {
	    "propertyName": "AUTOCOMMIT_DML_MODE",
	    "separator": "=",
	    "allowedValues": "'(PARTITIONED_NON_ATOMIC|TRANSACTIONAL)'",
	    "converterName": "ClientSideStatementValueConverters$AutocommitDmlModeConverter"
	  }
	},
	{
	  "name": "SET STATEMENT_TIMEOUT = '<duration>'|NULL",
	  "executorName": "ClientSideStatementSetExecutor",
	  "resultType": "NO_RESULT",
	  "regex": "(?is)\\A\\s*set\\s+statement_timeout\\s*(?:=)\\s*(.*)\\z",
	  "method": "statementSetStatementTimeout",
	  "exampleStatements": ["set statement_timeout=null", "set statement_timeout='1s'", "set statement_timeout='100ms'", "set statement_timeout='10000us'", "set statement_timeout='9223372036854775807ns'"],
	  "setStatement": {
	    "propertyName": "STATEMENT_TIMEOUT",
	    "separator": "=",
	    "allowedValues": "('(\\d{1,19})(s|ms|us|ns)'|NULL)",
	    "converterName": "ClientSideStatementValueConverters$DurationConverter"
	  }
	},
	{
	  "name": "SET TRANSACTION READ ONLY|READ WRITE",
	  "executorName": "ClientSideStatementSetExecutor",
	  "resultType": "NO_RESULT",
	  "regex": "(?is)\\A\\s*set\\s+transaction\\s*(?:\\s+)\\s*(.*)\\z",
	  "method": "statementSetTransactionMode",
	  "exampleStatements": ["set transaction read only", "set transaction read write"],
	  "examplePrerequisiteStatements": ["set autocommit = false"],
	  "setStatement": {
	    "propertyName": "TRANSACTION",
	    "separator": "\\s+",
	    "allowedValues": "(READ\\s+ONLY|READ\\s+WRITE)",
	    "converterName": "ClientSideStatementValueConverters$TransactionModeConverter"
	  }
	},
	{
	  "name": "SET READ_ONLY_STALENESS = 'STRONG' | 'MIN_READ_TIMESTAMP <timestamp>' | 'READ_TIMESTAMP <timestamp>' | 'MAX_STALENESS <int64>s|ms|us|ns' | 'EXACT_STALENESS (<int64>s|ms|us|ns)'",
	  "executorName": "ClientSideStatementSetExecutor",
	  "resultType": "NO_RESULT",
	  "regex": "(?is)\\A\\s*set\\s+read_only_staleness\\s*(?:=)\\s*(.*)\\z",
	  "method": "statementSetReadOnlyStaleness",
	  "exampleStatements": ["set read_only_staleness='STRONG'",
	              "set read_only_staleness='MIN_READ_TIMESTAMP 2018-01-02T03:04:05.123-08:00'",
	              "set read_only_staleness='MIN_READ_TIMESTAMP 2018-01-02T03:04:05.123Z'",
	              "set read_only_staleness='MIN_READ_TIMESTAMP 2018-01-02T03:04:05.123+07:45'",
	              "set read_only_staleness='READ_TIMESTAMP 2018-01-02T03:04:05.54321-07:00'",
	              "set read_only_staleness='READ_TIMESTAMP 2018-01-02T03:04:05.54321Z'",
	              "set read_only_staleness='READ_TIMESTAMP 2018-01-02T03:04:05.54321+05:30'",
	              "set read_only_staleness='MAX_STALENESS 12s'",
	              "set read_only_staleness='MAX_STALENESS 100ms'",
	              "set read_only_staleness='MAX_STALENESS 99999us'",
	              "set read_only_staleness='MAX_STALENESS 10ns'",
	              "set read_only_staleness='EXACT_STALENESS 15s'",
	              "set read_only_staleness='EXACT_STALENESS 1500ms'",
	              "set read_only_staleness='EXACT_STALENESS 15000000us'",
	              "set read_only_staleness='EXACT_STALENESS 9999ns'"],
	  "setStatement": {
	    "propertyName": "READ_ONLY_STALENESS",
	    "separator": "=",
	    "allowedValues": "'((STRONG)|(MIN_READ_TIMESTAMP)[\\t ]+((\\d{4})-(\\d{2})-(\\d{2})([Tt](\\d{2}):(\\d{2}):(\\d{2})(\\.\\d{1,9})?)([Zz]|([+-])(\\d{2}):(\\d{2})))|(READ_TIMESTAMP)[\\t ]+((\\d{4})-(\\d{2})-(\\d{2})([Tt](\\d{2}):(\\d{2}):(\\d{2})(\\.\\d{1,9})?)([Zz]|([+-])(\\d{2}):(\\d{2})))|(MAX_STALENESS)[\\t ]+((\\d{1,19})(s|ms|us|ns))|(EXACT_STALENESS)[\\t ]+((\\d{1,19})(s|ms|us|ns)))'",
	    "converterName": "ClientSideStatementValueConverters$ReadOnlyStalenessConverter"
	  }
	},
	{
	  "name": "SET OPTIMIZER_VERSION = '<version>'|'LATEST'|''",
	  "executorName": "ClientSideStatementSetExecutor",
	  "resultType": "NO_RESULT",
	  "regex": "(?is)\\A\\s*set\\s+optimizer_version\\s*(?:=)\\s*(.*)\\z",
	  "method": "statementSetOptimizerVersion",
	  "exampleStatements": ["set optimizer_version='1'", "set optimizer_version='200'", "set optimizer_version='LATEST'", "set optimizer_version=''"],
	  "setStatement": {
	    "propertyName": "OPTIMIZER_VERSION",
	    "separator": "=",
	    "allowedValues": "'((\\d{1,20})|(LATEST)|())'",
	    "converterName": "ClientSideStatementValueConverters$StringValueConverter"
	  }
	},
	{
	  "name": "SET OPTIMIZER_STATISTICS_PACKAGE = '<package>'|''",
	  "executorName": "ClientSideStatementSetExecutor",
	  "resultType": "NO_RESULT",
	  "regex": "(?is)\\A\\s*set\\s+optimizer_statistics_package\\s*(?:=)\\s*(.*)\\z",
	  "method": "statementSetOptimizerStatisticsPackage",
	  "exampleStatements": ["set optimizer_statistics_package='auto_20191128_14_47_22UTC'", "set optimizer_statistics_package=''"],
	  "setStatement": {
	    "propertyName": "OPTIMIZER_STATISTICS_PACKAGE",
	    "separator": "=",
	    "allowedValues": "'((\\S+)|())'",
	    "converterName": "ClientSideStatementValueConverters$StringValueConverter"
	  }
	},
	{
	  "name": "SET RETURN_COMMIT_STATS = TRUE|FALSE",
	  "executorName": "ClientSideStatementSetExecutor",
	  "resultType": "NO_RESULT",
	  "regex": "(?is)\\A\\s*set\\s+return_commit_stats\\s*(?:=)\\s*(.*)\\z",
	  "method": "statementSetReturnCommitStats",
	  "exampleStatements": ["set return_commit_stats = true", "set return_commit_stats = false"],
	  "setStatement": {
	    "propertyName": "RETURN_COMMIT_STATS",
	    "separator": "=",
	    "allowedValues": "(TRUE|FALSE)",
	    "converterName": "ClientSideStatementValueConverters$BooleanConverter"
	  }
	},
	{
<<<<<<< HEAD
	  "name": "SHOW VARIABLE DATABASES",
	  "executorName": "ClientSideStatementNoParamExecutor",
	  "resultType": "RESULT_SET",
	  "regex": "(?is)\\A\\s*show\\s+variable\\s+databases\\s*\\z",
	  "method": "statementShowDatabases",
	  "exampleStatements": ["show variable databases"]
	},
	{
	  "name": "USE DATABASE <database_id>",
	  "executorName": "ClientSideStatementSetExecutor",
	  "resultType": "NO_RESULT",
	  "regex": "(?is)\\A\\s*use\\s+database\\s*(?:\\s+)\\s*(.*)\\z",
	  "method": "statementUseDatabase",
	  "exampleStatements": ["use database test-db", "use database `some database`"],
	  "setStatement": {
	    "statementKeyword": "USE",
	    "propertyName": "DATABASE",
	    "separator": "\\s+",
	    "allowedValues": "(.*)",
	    "converterName": "ClientSideStatementValueConverters$StringValueConverter"
	  }
	},
	{
	  "name": "CREATE DATABASE <database_id>",
	  "executorName": "ClientSideStatementSetExecutor",
	  "resultType": "NO_RESULT",
	  "regex": "(?is)\\A\\s*create\\s+database\\s*(?:\\s+)\\s*(.*)\\z",
	  "method": "statementCreateDatabase",
	  "exampleStatements": ["create database test-db", "create database `some database`"],
	  "setStatement": {
	    "statementKeyword": "CREATE",
	    "propertyName": "DATABASE",
	    "separator": "\\s+",
	    "allowedValues": "(.+)",
=======
	  "name": "SET STATEMENT_TAG = '<tag>'",
	  "executorName": "ClientSideStatementSetExecutor",
	  "resultType": "NO_RESULT",
	  "regex": "(?is)\\A\\s*set\\s+statement_tag\\s*(?:=)\\s*(.*)\\z",
	  "method": "statementSetStatementTag",
	  "exampleStatements": ["set statement_tag='tag1'", "set statement_tag='tag2'", "set statement_tag=''"],
	  "setStatement": {
	    "propertyName": "STATEMENT_TAG",
	    "separator": "=",
	    "allowedValues": "'(([a-zA-Z][a-zA-Z0-9_\\-]{1,63})|())'",
>>>>>>> 3c55eb33
	    "converterName": "ClientSideStatementValueConverters$StringValueConverter"
	  }
	},
	{
<<<<<<< HEAD
	  "name": "ALTER DATABASE <database_id>",
	  "executorName": "ClientSideStatementSetExecutor",
	  "resultType": "NO_RESULT",
	  "regex": "(?is)\\A\\s*alter\\s+database\\s*(?:\\s+)\\s*(.*)\\z",
	  "method": "statementAlterDatabase",
	  "exampleStatements": ["alter database test-db SET OPTIONS ( optimizer_version = 1 )", "alter database `some database` SET OPTIONS ( optimizer_version = 1 )"],
	  "setStatement": {
	    "statementKeyword": "ALTER",
	    "propertyName": "DATABASE",
	    "separator": "\\s+",
	    "allowedValues": "(.+)",
=======
	  "name": "SET TRANSACTION_TAG = '<tag>'",
	  "executorName": "ClientSideStatementSetExecutor",
	  "resultType": "NO_RESULT",
	  "regex": "(?is)\\A\\s*set\\s+transaction_tag\\s*(?:=)\\s*(.*)\\z",
	  "method": "statementSetTransactionTag",
	  "exampleStatements": ["set transaction_tag='tag1'", "set transaction_tag='tag2'", "set transaction_tag=''"],
	  "examplePrerequisiteStatements": ["set autocommit = false"],
	  "setStatement": {
	    "propertyName": "TRANSACTION_TAG",
	    "separator": "=",
	    "allowedValues": "'(([a-zA-Z][a-zA-Z0-9_\\-]{1,63})|())'",
>>>>>>> 3c55eb33
	    "converterName": "ClientSideStatementValueConverters$StringValueConverter"
	  }
	},
	{
<<<<<<< HEAD
	  "name": "DROP DATABASE <database_id>",
	  "executorName": "ClientSideStatementSetExecutor",
	  "resultType": "NO_RESULT",
	  "regex": "(?is)\\A\\s*drop\\s+database\\s*(?:\\s+)\\s*(.*)\\z",
	  "method": "statementDropDatabase",
	  "exampleStatements": ["drop database test-db", "drop database `some database`"],
	  "setStatement": {
	    "statementKeyword": "DROP",
	    "propertyName": "DATABASE",
	    "separator": "\\s+",
	    "allowedValues": "(.*)",
	    "converterName": "ClientSideStatementValueConverters$StringValueConverter"
	  }
=======
		"name": "SET RPC_PRIORITY = 'HIGH'|'MEDIUM'|'LOW'|'NULL'",
		"executorName": "ClientSideStatementSetExecutor",
		"resultType": "NO_RESULT",
		"regex": "(?is)\\A\\s*set\\s+rpc_priority\\s*(?:=)\\s*(.*)\\z",
		"method": "statementSetRPCPriority",
		"exampleStatements": [
			"set rpc_priority='HIGH'",
			"set rpc_priority='MEDIUM'",
			"set rpc_priority='LOW'",
			"set rpc_priority='NULL'"
		],
		"setStatement": {
			"propertyName": "RPC_PRIORITY",
			"separator": "=",
			"allowedValues": "'(HIGH|MEDIUM|LOW|NULL)'",
			"converterName": "ClientSideStatementValueConverters$RpcPriorityConverter"
		}
>>>>>>> 3c55eb33
	}
	]
}<|MERGE_RESOLUTION|>--- conflicted
+++ resolved
@@ -342,42 +342,6 @@
 	  }
 	},
 	{
-<<<<<<< HEAD
-	  "name": "SHOW VARIABLE DATABASES",
-	  "executorName": "ClientSideStatementNoParamExecutor",
-	  "resultType": "RESULT_SET",
-	  "regex": "(?is)\\A\\s*show\\s+variable\\s+databases\\s*\\z",
-	  "method": "statementShowDatabases",
-	  "exampleStatements": ["show variable databases"]
-	},
-	{
-	  "name": "USE DATABASE <database_id>",
-	  "executorName": "ClientSideStatementSetExecutor",
-	  "resultType": "NO_RESULT",
-	  "regex": "(?is)\\A\\s*use\\s+database\\s*(?:\\s+)\\s*(.*)\\z",
-	  "method": "statementUseDatabase",
-	  "exampleStatements": ["use database test-db", "use database `some database`"],
-	  "setStatement": {
-	    "statementKeyword": "USE",
-	    "propertyName": "DATABASE",
-	    "separator": "\\s+",
-	    "allowedValues": "(.*)",
-	    "converterName": "ClientSideStatementValueConverters$StringValueConverter"
-	  }
-	},
-	{
-	  "name": "CREATE DATABASE <database_id>",
-	  "executorName": "ClientSideStatementSetExecutor",
-	  "resultType": "NO_RESULT",
-	  "regex": "(?is)\\A\\s*create\\s+database\\s*(?:\\s+)\\s*(.*)\\z",
-	  "method": "statementCreateDatabase",
-	  "exampleStatements": ["create database test-db", "create database `some database`"],
-	  "setStatement": {
-	    "statementKeyword": "CREATE",
-	    "propertyName": "DATABASE",
-	    "separator": "\\s+",
-	    "allowedValues": "(.+)",
-=======
 	  "name": "SET STATEMENT_TAG = '<tag>'",
 	  "executorName": "ClientSideStatementSetExecutor",
 	  "resultType": "NO_RESULT",
@@ -388,24 +352,10 @@
 	    "propertyName": "STATEMENT_TAG",
 	    "separator": "=",
 	    "allowedValues": "'(([a-zA-Z][a-zA-Z0-9_\\-]{1,63})|())'",
->>>>>>> 3c55eb33
 	    "converterName": "ClientSideStatementValueConverters$StringValueConverter"
 	  }
 	},
 	{
-<<<<<<< HEAD
-	  "name": "ALTER DATABASE <database_id>",
-	  "executorName": "ClientSideStatementSetExecutor",
-	  "resultType": "NO_RESULT",
-	  "regex": "(?is)\\A\\s*alter\\s+database\\s*(?:\\s+)\\s*(.*)\\z",
-	  "method": "statementAlterDatabase",
-	  "exampleStatements": ["alter database test-db SET OPTIONS ( optimizer_version = 1 )", "alter database `some database` SET OPTIONS ( optimizer_version = 1 )"],
-	  "setStatement": {
-	    "statementKeyword": "ALTER",
-	    "propertyName": "DATABASE",
-	    "separator": "\\s+",
-	    "allowedValues": "(.+)",
-=======
 	  "name": "SET TRANSACTION_TAG = '<tag>'",
 	  "executorName": "ClientSideStatementSetExecutor",
 	  "resultType": "NO_RESULT",
@@ -417,26 +367,10 @@
 	    "propertyName": "TRANSACTION_TAG",
 	    "separator": "=",
 	    "allowedValues": "'(([a-zA-Z][a-zA-Z0-9_\\-]{1,63})|())'",
->>>>>>> 3c55eb33
 	    "converterName": "ClientSideStatementValueConverters$StringValueConverter"
 	  }
 	},
 	{
-<<<<<<< HEAD
-	  "name": "DROP DATABASE <database_id>",
-	  "executorName": "ClientSideStatementSetExecutor",
-	  "resultType": "NO_RESULT",
-	  "regex": "(?is)\\A\\s*drop\\s+database\\s*(?:\\s+)\\s*(.*)\\z",
-	  "method": "statementDropDatabase",
-	  "exampleStatements": ["drop database test-db", "drop database `some database`"],
-	  "setStatement": {
-	    "statementKeyword": "DROP",
-	    "propertyName": "DATABASE",
-	    "separator": "\\s+",
-	    "allowedValues": "(.*)",
-	    "converterName": "ClientSideStatementValueConverters$StringValueConverter"
-	  }
-=======
 		"name": "SET RPC_PRIORITY = 'HIGH'|'MEDIUM'|'LOW'|'NULL'",
 		"executorName": "ClientSideStatementSetExecutor",
 		"resultType": "NO_RESULT",
@@ -454,7 +388,83 @@
 			"allowedValues": "'(HIGH|MEDIUM|LOW|NULL)'",
 			"converterName": "ClientSideStatementValueConverters$RpcPriorityConverter"
 		}
->>>>>>> 3c55eb33
+	},
+	{
+		"name": "SHOW VARIABLE DATABASES",
+		"executorName": "ClientSideStatementNoParamExecutor",
+		"resultType": "RESULT_SET",
+		"regex": "(?is)\\A\\s*show\\s+variable\\s+databases\\s*\\z",
+		"method": "statementShowDatabases",
+		"exampleStatements": ["show variable databases"]
+	},
+	{
+		"name": "USE DATABASE <database_id>",
+		"executorName": "ClientSideStatementSetExecutor",
+		"resultType": "NO_RESULT",
+		"regex": "(?is)\\A\\s*use\\s+database\\s*(?:\\s+)\\s*(.*)\\z",
+		"method": "statementUseDatabase",
+		"exampleStatements": ["use database test-db", "use database `some database`"],
+		"setStatement": {
+			"statementKeyword": "USE",
+			"propertyName": "DATABASE",
+			"separator": "\\s+",
+			"allowedValues": "(.*)",
+			"converterName": "ClientSideStatementValueConverters$StringValueConverter"
+		}
+	},
+	{
+		"name": "CREATE DATABASE <database_id>",
+		"executorName": "ClientSideStatementSetExecutor",
+		"resultType": "NO_RESULT",
+		"regex": "(?is)\\A\\s*create\\s+database\\s*(?:\\s+)\\s*(.*)\\z",
+		"method": "statementCreateDatabase",
+		"exampleStatements": [
+			"create database test-db",
+			"create database `some database`"
+		],
+		"setStatement": {
+			"statementKeyword": "CREATE",
+			"propertyName": "DATABASE",
+			"separator": "\\s+",
+			"allowedValues": "(.+)",
+			"converterName": "ClientSideStatementValueConverters$StringValueConverter"
+		}
+	},
+	{
+		"name": "ALTER DATABASE <database_id>",
+		"executorName": "ClientSideStatementSetExecutor",
+		"resultType": "NO_RESULT",
+		"regex": "(?is)\\A\\s*alter\\s+database\\s*(?:\\s+)\\s*(.*)\\z",
+		"method": "statementAlterDatabase",
+		"exampleStatements": [
+			"alter database test-db SET OPTIONS ( optimizer_version = 1 )",
+			"alter database `some database` SET OPTIONS ( optimizer_version = 1 )"
+		],
+		"setStatement": {
+			"statementKeyword": "ALTER",
+			"propertyName": "DATABASE",
+			"separator": "\\s+",
+			"allowedValues": "(.+)",
+			"converterName": "ClientSideStatementValueConverters$StringValueConverter"
+		}
+	},
+	{
+		"name": "DROP DATABASE <database_id>",
+		"executorName": "ClientSideStatementSetExecutor",
+		"resultType": "NO_RESULT",
+		"regex": "(?is)\\A\\s*drop\\s+database\\s*(?:\\s+)\\s*(.*)\\z",
+		"method": "statementDropDatabase",
+		"exampleStatements": [
+			"drop database test-db",
+			"drop database `some database`"
+		],
+		"setStatement": {
+			"statementKeyword": "DROP",
+			"propertyName": "DATABASE",
+			"separator": "\\s+",
+			"allowedValues": "(.*)",
+			"converterName": "ClientSideStatementValueConverters$StringValueConverter"
+		}
 	}
 	]
 }