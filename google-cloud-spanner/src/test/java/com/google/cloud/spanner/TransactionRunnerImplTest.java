/*
 * Copyright 2017 Google LLC
 *
 * Licensed under the Apache License, Version 2.0 (the "License");
 * you may not use this file except in compliance with the License.
 * You may obtain a copy of the License at
 *
 *       http://www.apache.org/licenses/LICENSE-2.0
 *
 * Unless required by applicable law or agreed to in writing, software
 * distributed under the License is distributed on an "AS IS" BASIS,
 * WITHOUT WARRANTIES OR CONDITIONS OF ANY KIND, either express or implied.
 * See the License for the specific language governing permissions and
 * limitations under the License.
 */

package com.google.cloud.spanner;

import static com.google.common.truth.Truth.assertThat;
import static org.junit.Assert.assertArrayEquals;
import static org.junit.Assert.assertEquals;
import static org.junit.Assert.assertThrows;
import static org.mockito.Mockito.doThrow;
import static org.mockito.Mockito.eq;
import static org.mockito.Mockito.mock;
import static org.mockito.Mockito.never;
import static org.mockito.Mockito.times;
import static org.mockito.Mockito.verify;
import static org.mockito.Mockito.when;

import com.google.api.core.ApiFutures;
import com.google.cloud.grpc.GrpcTransportOptions;
import com.google.cloud.grpc.GrpcTransportOptions.ExecutorFactory;
import com.google.cloud.spanner.SessionClient.SessionId;
import com.google.cloud.spanner.TransactionRunnerImpl.TransactionContextImpl;
import com.google.cloud.spanner.spi.v1.SpannerRpc;
import com.google.common.base.Preconditions;
import com.google.protobuf.ByteString;
import com.google.protobuf.Duration;
import com.google.protobuf.Empty;
import com.google.protobuf.Timestamp;
import com.google.rpc.Code;
import com.google.rpc.RetryInfo;
import com.google.spanner.v1.BeginTransactionRequest;
import com.google.spanner.v1.CommitRequest;
import com.google.spanner.v1.CommitResponse;
import com.google.spanner.v1.ExecuteBatchDmlRequest;
import com.google.spanner.v1.ExecuteBatchDmlResponse;
import com.google.spanner.v1.ExecuteSqlRequest;
import com.google.spanner.v1.ExecuteSqlRequest.QueryOptions;
import com.google.spanner.v1.ResultSet;
import com.google.spanner.v1.ResultSetMetadata;
import com.google.spanner.v1.ResultSetStats;
import com.google.spanner.v1.RollbackRequest;
import com.google.spanner.v1.Session;
import com.google.spanner.v1.Transaction;
import io.grpc.Metadata;
import io.grpc.Status;
import io.grpc.StatusRuntimeException;
import io.grpc.protobuf.ProtoUtils;
import io.opencensus.trace.Span;
import java.util.Arrays;
import java.util.Collections;
import java.util.UUID;
import java.util.concurrent.Executors;
import java.util.concurrent.ScheduledExecutorService;
import java.util.concurrent.atomic.AtomicInteger;
import org.junit.Before;
import org.junit.Test;
import org.junit.runner.RunWith;
import org.junit.runners.JUnit4;
import org.mockito.Mock;
import org.mockito.Mockito;
import org.mockito.MockitoAnnotations;

/** Unit test for {@link com.google.cloud.spanner.TransactionRunnerImpl} */
@RunWith(JUnit4.class)
public class TransactionRunnerImplTest {
  private static final class TestExecutorFactory
      implements ExecutorFactory<ScheduledExecutorService> {
    @Override
    public ScheduledExecutorService get() {
      return Executors.newSingleThreadScheduledExecutor();
    }

    @Override
    public void release(ScheduledExecutorService exec) {
      exec.shutdown();
    }
  }

  @Mock private SpannerRpc rpc;
  @Mock private SessionImpl session;
  @Mock private TransactionRunnerImpl.TransactionContextImpl txn;
  private TransactionRunnerImpl transactionRunner;
  private boolean firstRun;
  private boolean usedInlinedBegin;

  @Before
  public void setUp() {
    MockitoAnnotations.initMocks(this);
    firstRun = true;
    when(session.newTransaction(Options.fromTransactionOptions())).thenReturn(txn);
<<<<<<< HEAD
    when(rpc.executeQuery(
            Mockito.any(ExecuteSqlRequest.class), Mockito.anyMap(), Mockito.anyBoolean()))
=======
    when(rpc.executeQuery(Mockito.any(ExecuteSqlRequest.class), Mockito.anyMap(), eq(true)))
>>>>>>> 59cec9b9
        .thenAnswer(
            invocation -> {
              ResultSet.Builder builder =
                  ResultSet.newBuilder()
                      .setStats(ResultSetStats.newBuilder().setRowCountExact(1L).build());
              ExecuteSqlRequest request = invocation.getArgument(0, ExecuteSqlRequest.class);
              if (request.getTransaction().hasBegin()
                  && request.getTransaction().getBegin().hasReadWrite()) {
                builder.setMetadata(
                    ResultSetMetadata.newBuilder()
                        .setTransaction(
                            Transaction.newBuilder().setId(ByteString.copyFromUtf8("test")))
                        .build());
                usedInlinedBegin = true;
              }
              return builder.build();
            });
    transactionRunner = new TransactionRunnerImpl(session);
    when(rpc.commitAsync(Mockito.any(CommitRequest.class), Mockito.anyMap()))
        .thenReturn(
            ApiFutures.immediateFuture(
                CommitResponse.newBuilder()
                    .setCommitTimestamp(Timestamp.getDefaultInstance())
                    .build()));
    when(rpc.rollbackAsync(Mockito.any(RollbackRequest.class), Mockito.anyMap()))
        .thenReturn(ApiFutures.immediateFuture(Empty.getDefaultInstance()));
    transactionRunner.setSpan(mock(Span.class));
  }

  @SuppressWarnings("unchecked")
  @Test
  public void usesPreparedTransaction() {
    SpannerOptions options = mock(SpannerOptions.class);
    when(options.getNumChannels()).thenReturn(4);
    GrpcTransportOptions transportOptions = mock(GrpcTransportOptions.class);
    when(transportOptions.getExecutorFactory()).thenReturn(new TestExecutorFactory());
    when(options.getTransportOptions()).thenReturn(transportOptions);
    SessionPoolOptions sessionPoolOptions =
        SessionPoolOptions.newBuilder().setMinSessions(0).setIncStep(1).build();
    when(options.getSessionPoolOptions()).thenReturn(sessionPoolOptions);
    when(options.getSessionLabels()).thenReturn(Collections.emptyMap());
    when(options.getDatabaseRole()).thenReturn("role");
    SpannerRpc rpc = mock(SpannerRpc.class);
    when(rpc.asyncDeleteSession(Mockito.anyString(), Mockito.anyMap()))
        .thenReturn(ApiFutures.immediateFuture(Empty.getDefaultInstance()));
    when(rpc.batchCreateSessions(
            Mockito.anyString(),
            Mockito.eq(1),
            Mockito.anyString(),
            Mockito.anyMap(),
            Mockito.anyMap()))
        .thenAnswer(
            invocation ->
                Collections.singletonList(
                    Session.newBuilder()
                        .setName(invocation.getArguments()[0] + "/sessions/1")
                        .setCreateTime(
                            Timestamp.newBuilder().setSeconds(System.currentTimeMillis() * 1000))
                        .build()));
    when(rpc.beginTransactionAsync(
            Mockito.any(BeginTransactionRequest.class), Mockito.anyMap(), eq(true)))
        .thenAnswer(
            invocation ->
                ApiFutures.immediateFuture(
                    Transaction.newBuilder()
                        .setId(ByteString.copyFromUtf8(UUID.randomUUID().toString()))
                        .build()));
    when(rpc.commitAsync(Mockito.any(CommitRequest.class), Mockito.anyMap()))
        .thenAnswer(
            invocation ->
                ApiFutures.immediateFuture(
                    CommitResponse.newBuilder()
                        .setCommitTimestamp(
                            Timestamp.newBuilder().setSeconds(System.currentTimeMillis() * 1000))
                        .build()));
    DatabaseId db = DatabaseId.of("test", "test", "test");
    try (SpannerImpl spanner = new SpannerImpl(rpc, options)) {
      DatabaseClient client = spanner.getDatabaseClient(db);
      client.readWriteTransaction().run(transaction -> null);
      verify(rpc, times(1))
          .beginTransactionAsync(
              Mockito.any(BeginTransactionRequest.class), Mockito.anyMap(), eq(true));
    }
  }

  @Test
  public void commitSucceeds() {
    final AtomicInteger numCalls = new AtomicInteger(0);
    transactionRunner.run(
        transaction -> {
          numCalls.incrementAndGet();
          return null;
        });
    assertThat(numCalls.get()).isEqualTo(1);
    verify(txn, never()).ensureTxn();
    verify(txn).commit();
  }

  @Test
  public void runAbort() {
    when(txn.isAborted()).thenReturn(true);
    runTransaction(abortedWithRetryInfo());
    verify(txn).ensureTxn();
  }

  @Test
  public void commitAbort() {
    final SpannerException error =
        SpannerExceptionFactory.newSpannerException(abortedWithRetryInfo());
    doThrow(error).doNothing().when(txn).commit();
    final AtomicInteger numCalls = new AtomicInteger(0);
    transactionRunner.run(
        transaction -> {
          numCalls.incrementAndGet();
          return null;
        });
    assertThat(numCalls.get()).isEqualTo(2);
    // ensureTxn() is only called during retry.
    verify(txn).ensureTxn();
  }

  @Test
  public void commitFailsWithNonAbort() {
    final SpannerException error =
        SpannerExceptionFactory.newSpannerException(
            SpannerExceptionFactory.newSpannerException(ErrorCode.UNKNOWN, ""));
    doThrow(error).when(txn).commit();
    final AtomicInteger numCalls = new AtomicInteger(0);
    SpannerException e =
        assertThrows(
            SpannerException.class,
            () -> transactionRunner.run(transaction -> numCalls.incrementAndGet()));
    assertEquals(ErrorCode.UNKNOWN, e.getErrorCode());
    assertEquals(1, numCalls.get());
    verify(txn, never()).ensureTxn();
    verify(txn, times(1)).commit();
  }

  @Test
  public void runResourceExhaustedNoRetry() {
    assertThrows(
        SpannerException.class,
        () ->
            runTransaction(
                new StatusRuntimeException(
                    Status.fromCodeValue(Status.Code.RESOURCE_EXHAUSTED.value()))));
    verify(txn).rollback();
  }

  @Test
  public void batchDmlAborted() {
    long[] updateCount = batchDmlException(Code.ABORTED_VALUE);
    assertThat(updateCount.length).isEqualTo(2);
    assertThat(updateCount[0]).isEqualTo(1L);
    assertThat(updateCount[1]).isEqualTo(1L);
  }

  @Test
  public void batchDmlFailedPrecondition() {
    SpannerBatchUpdateException e =
        assertThrows(
            SpannerBatchUpdateException.class,
            () -> batchDmlException(Code.FAILED_PRECONDITION_VALUE));
    assertArrayEquals(new long[] {1L}, e.getUpdateCounts());
    assertEquals(Code.FAILED_PRECONDITION_VALUE, e.getCode());
  }

  @SuppressWarnings("unchecked")
  @Test
  public void inlineBegin() {
    SpannerImpl spanner = mock(SpannerImpl.class);
    when(spanner.getRpc()).thenReturn(rpc);
    when(spanner.getDefaultQueryOptions(Mockito.any(DatabaseId.class)))
        .thenReturn(QueryOptions.getDefaultInstance());
    when(spanner.getOptions()).thenReturn(mock(SpannerOptions.class));
    SessionImpl session =
        new SessionImpl(
            spanner, "projects/p/instances/i/databases/d/sessions/s", Collections.EMPTY_MAP) {
          @Override
          public void prepareReadWriteTransaction() {
            // Using a prepared transaction is not allowed when the beginTransaction should be
            // inlined with the first statement.
            throw new IllegalStateException();
          }
        };
    session.setCurrentSpan(mock(Span.class));
    TransactionRunnerImpl runner = new TransactionRunnerImpl(session);
    runner.setSpan(mock(Span.class));
    assertThat(usedInlinedBegin).isFalse();
    runner.run(
        transaction -> {
          transaction.executeUpdate(Statement.of("UPDATE FOO SET BAR=1 WHERE BAZ=2"));
          return null;
        });
    verify(rpc, Mockito.never())
        .beginTransaction(Mockito.any(BeginTransactionRequest.class), Mockito.anyMap(), eq(true));
    verify(rpc, Mockito.never())
        .beginTransactionAsync(
            Mockito.any(BeginTransactionRequest.class), Mockito.anyMap(), eq(true));
    assertThat(usedInlinedBegin).isTrue();
  }

  @SuppressWarnings("unchecked")
  private long[] batchDmlException(int status) {
    Preconditions.checkArgument(status != Code.OK_VALUE);
    TransactionContextImpl transaction =
        TransactionContextImpl.newBuilder()
            .setSession(session)
            .setTransactionId(ByteString.copyFromUtf8(UUID.randomUUID().toString()))
            .setOptions(Options.fromTransactionOptions())
            .setRpc(rpc)
            .build();
    when(session.newTransaction(Options.fromTransactionOptions())).thenReturn(transaction);
    when(session.beginTransactionAsync(true))
        .thenReturn(
            ApiFutures.immediateFuture(ByteString.copyFromUtf8(UUID.randomUUID().toString())));
    when(session.getName()).thenReturn(SessionId.of("p", "i", "d", "test").getName());
    TransactionRunnerImpl runner = new TransactionRunnerImpl(session);
    runner.setSpan(mock(Span.class));
    ExecuteBatchDmlResponse response1 =
        ExecuteBatchDmlResponse.newBuilder()
            .addResultSets(
                ResultSet.newBuilder()
                    .setStats(ResultSetStats.newBuilder().setRowCountExact(1L))
                    .build())
            .setStatus(com.google.rpc.Status.newBuilder().setCode(status).build())
            .build();
    ExecuteBatchDmlResponse response2 =
        ExecuteBatchDmlResponse.newBuilder()
            .addResultSets(
                ResultSet.newBuilder()
                    .setStats(ResultSetStats.newBuilder().setRowCountExact(1L))
                    .build())
            .addResultSets(
                ResultSet.newBuilder()
                    .setStats(ResultSetStats.newBuilder().setRowCountExact(1L))
                    .build())
            .setStatus(com.google.rpc.Status.newBuilder().setCode(Code.OK_VALUE).build())
            .build();
    when(rpc.executeBatchDml(Mockito.any(ExecuteBatchDmlRequest.class), Mockito.anyMap()))
        .thenReturn(response1, response2);
    CommitResponse commitResponse =
        CommitResponse.newBuilder().setCommitTimestamp(Timestamp.getDefaultInstance()).build();
    when(rpc.commitAsync(Mockito.any(CommitRequest.class), Mockito.anyMap()))
        .thenReturn(ApiFutures.immediateFuture(commitResponse));
    final Statement statement = Statement.of("UPDATE FOO SET BAR=1");
    final AtomicInteger numCalls = new AtomicInteger(0);
    long[] updateCount =
        runner.run(
            transaction1 -> {
              numCalls.incrementAndGet();
              return transaction1.batchUpdate(Arrays.asList(statement, statement));
            });
    if (status == Code.ABORTED_VALUE) {
      // Assert that the method ran twice because the first response aborted.
      assertThat(numCalls.get()).isEqualTo(2);
    }
    return updateCount;
  }

  private void runTransaction(final Exception exception) {
    transactionRunner.run(
        transaction -> {
          if (firstRun) {
            firstRun = false;
            throw SpannerExceptionFactory.newSpannerException(exception);
          }
          return null;
        });
  }

  private SpannerException abortedWithRetryInfo() {
    Status status = Status.fromCodeValue(Status.Code.ABORTED.value());
    return SpannerExceptionFactory.newSpannerException(
        ErrorCode.ABORTED, "test", new StatusRuntimeException(status, createRetryTrailers()));
  }

  private Metadata createRetryTrailers() {
    Metadata.Key<RetryInfo> key = ProtoUtils.keyForProto(RetryInfo.getDefaultInstance());
    Metadata trailers = new Metadata();
    RetryInfo retryInfo =
        RetryInfo.newBuilder()
            .setRetryDelay(Duration.newBuilder().setNanos(0).setSeconds(0L))
            .build();
    trailers.put(key, retryInfo);
    return trailers;
  }
}<|MERGE_RESOLUTION|>--- conflicted
+++ resolved
@@ -101,12 +101,8 @@
     MockitoAnnotations.initMocks(this);
     firstRun = true;
     when(session.newTransaction(Options.fromTransactionOptions())).thenReturn(txn);
-<<<<<<< HEAD
     when(rpc.executeQuery(
-            Mockito.any(ExecuteSqlRequest.class), Mockito.anyMap(), Mockito.anyBoolean()))
-=======
-    when(rpc.executeQuery(Mockito.any(ExecuteSqlRequest.class), Mockito.anyMap(), eq(true)))
->>>>>>> 59cec9b9
+            Mockito.any(ExecuteSqlRequest.class), Mockito.anyMap(), eq(true), Mockito.anyBoolean()))
         .thenAnswer(
             invocation -> {
               ResultSet.Builder builder =
