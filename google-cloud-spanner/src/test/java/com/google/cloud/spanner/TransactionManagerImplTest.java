--- conflicted
+++ resolved
@@ -290,12 +290,8 @@
                         .setId(ByteString.copyFromUtf8(UUID.randomUUID().toString()))
                         .build()));
     final AtomicInteger transactionsStarted = new AtomicInteger();
-<<<<<<< HEAD
     when(rpc.executeQuery(
-            Mockito.any(ExecuteSqlRequest.class), Mockito.anyMap(), Mockito.anyBoolean()))
-=======
-    when(rpc.executeQuery(Mockito.any(ExecuteSqlRequest.class), Mockito.anyMap(), eq(true)))
->>>>>>> 59cec9b9
+            Mockito.any(ExecuteSqlRequest.class), Mockito.anyMap(), eq(true), Mockito.anyBoolean()))
         .thenAnswer(
             invocation -> {
               ResultSet.Builder builder =
@@ -344,12 +340,8 @@
           .beginTransaction(Mockito.any(BeginTransactionRequest.class), Mockito.anyMap(), eq(true));
       // We should have 2 ExecuteSql requests.
       verify(rpc, times(2))
-<<<<<<< HEAD
           .executeQuery(
-              Mockito.any(ExecuteSqlRequest.class), Mockito.anyMap(), Mockito.anyBoolean());
-=======
-          .executeQuery(Mockito.any(ExecuteSqlRequest.class), Mockito.anyMap(), eq(true));
->>>>>>> 59cec9b9
+              Mockito.any(ExecuteSqlRequest.class), Mockito.anyMap(), eq(true), Mockito.anyBoolean());
       // But only 1 with a BeginTransaction.
       assertThat(transactionsStarted.get()).isEqualTo(1);
     }
