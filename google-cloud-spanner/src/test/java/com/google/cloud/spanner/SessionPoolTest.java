--- conflicted
+++ resolved
@@ -1157,11 +1157,7 @@
           executor.submit(
               new Callable<Void>() {
                 @Override
-<<<<<<< HEAD
-                public Void call() throws Exception {
-=======
                 public Void call() {
->>>>>>> daa75d66
                   PooledSessionFuture session;
                   latch.countDown();
                   if (finWrite) {
