--- conflicted
+++ resolved
@@ -360,7 +360,6 @@
     <method>boolean isDelayTransactionStartUntilFirstWrite()</method>
   </difference>
 
-<<<<<<< HEAD
   <!-- Partitioned queries in Connection API -->
   <difference>
     <differenceType>7012</differenceType>
@@ -375,7 +374,7 @@
   <difference>
     <differenceType>7012</differenceType>
     <className>com/google/cloud/spanner/connection/Connection</className>
-    <method>boolean isAlwaysUsePartitionedQueries()</method>
+    <method>boolean isAutoPartitionMode()</method>
   </difference>
   <difference>
     <differenceType>7012</differenceType>
@@ -400,7 +399,7 @@
   <difference>
     <differenceType>7012</differenceType>
     <className>com/google/cloud/spanner/connection/Connection</className>
-    <method>void setAlwaysUsePartitionedQueries(boolean)</method>
+    <method>void setAutoPartitionMode(boolean)</method>
   </difference>
   <difference>
     <differenceType>7012</differenceType>
@@ -416,12 +415,11 @@
     <differenceType>7012</differenceType>
     <className>com/google/cloud/spanner/connection/Connection</className>
     <method>void setMaxPartitions(int)</method>
-=======
+  </difference>
   <!-- (Internal change, use stream timeout) -->
   <difference>
     <differenceType>7012</differenceType>
     <className>com/google/cloud/spanner/spi/v1/SpannerRpc$StreamingCall</className>
     <method>com.google.api.gax.rpc.ApiCallContext getCallContext()</method>
->>>>>>> c34d51ed
   </difference>
 </differences>